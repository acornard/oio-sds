# Copyright (C) 2016 OpenIO SAS

# This library is free software; you can redistribute it and/or
# modify it under the terms of the GNU Lesser General Public
# License as published by the Free Software Foundation; either
# version 3.0 of the License, or (at your option) any later version.
# This library is distributed in the hope that it will be useful,
# but WITHOUT ANY WARRANTY; without even the implied warranty of
# MERCHANTABILITY or FITNESS FOR A PARTICULAR PURPOSE.  See the GNU
# Lesser General Public License for more details.
# You should have received a copy of the GNU Lesser General Public
# License along with this library.

import logging
import hashlib
from eventlet import Timeout, GreenPile
from eventlet.queue import Queue
from urlparse import urlparse
from oio.common import exceptions as exc
from oio.common.exceptions import SourceReadError
from oio.common import utils
from oio.api import io
from oio.common.constants import chunk_headers
from oio.common import green


logger = logging.getLogger(__name__)


class FakeChecksum(object):
    """Acts as a checksum object but does not compute anything"""

    def __init__(self, actual_checksum):
        self.checksum = actual_checksum

    def hexdigest(self):
        """Returns the checksum passed as constructor parameter"""
        return self.checksum

    def update(self, *_args, **_kwargs):
        pass


class ReplicatedChunkWriteHandler(object):
    def __init__(self, sysmeta, meta_chunk, checksum, storage_method,
                 quorum=None, connection_timeout=None, write_timeout=None,
                 read_timeout=None):
        self.sysmeta = sysmeta
        self.meta_chunk = meta_chunk
        self.checksum = checksum
        self.storage_method = storage_method
        self._quorum = quorum
        self.connection_timeout = connection_timeout or io.CONNECTION_TIMEOUT
        self.write_timeout = write_timeout or io.CHUNK_TIMEOUT
        self.read_timeout = read_timeout or io.CLIENT_TIMEOUT

    def _check_quorum(self, conns):
        if self._quorum is None:
            return len(conns) >= self.storage_method.quorum
        return len(conns) >= self._quorum

    def _quorum_or_fail(self, successes, failures):
        quorum = self._check_quorum(successes)
        if not quorum:
            errors = utils.group_chunk_errors(
                ((chunk["url"], chunk.get("error", "success"))
                 for chunk in successes + failures))
            raise exc.OioException(
                "RAWX write failure, quorum not reached: %s" % errors)

    def stream(self, source, size=None):
        bytes_transferred = 0
        meta_chunk = self.meta_chunk
        pile = GreenPile(len(meta_chunk))
        failed_chunks = []
        current_conns = []

        for chunk in meta_chunk:
            pile.spawn(self._connect_put, chunk)

        for conn, chunk in [d for d in pile]:
            if not conn:
                failed_chunks.append(chunk)
            else:
                current_conns.append(conn)

        self._quorum_or_fail([co.chunk for co in current_conns], failed_chunks)

        bytes_transferred = 0
        try:
            with green.ContextPool(len(meta_chunk)) as pool:
                for conn in current_conns:
                    conn.failed = False
                    conn.queue = Queue(io.PUT_QUEUE_DEPTH)
                    pool.spawn(self._send_data, conn)

                while True:
                    if size is not None:
                        remaining_bytes = size - bytes_transferred
                        if io.WRITE_CHUNK_SIZE < remaining_bytes:
                            read_size = io.WRITE_CHUNK_SIZE
                        else:
                            read_size = remaining_bytes
                    else:
                        read_size = io.WRITE_CHUNK_SIZE
                    with green.SourceReadTimeout(self.read_timeout):
                        try:
                            data = source.read(read_size)
                        except (ValueError, IOError) as e:
                            raise SourceReadError(str(e))
                        if len(data) == 0:
                            for conn in current_conns:
                                conn.queue.put('0\r\n\r\n')
                            break
                    self.checksum.update(data)
                    bytes_transferred += len(data)
                    for conn in current_conns:
                        if not conn.failed:
                            conn.queue.put('%x\r\n%s\r\n' % (len(data), data))
                        else:
                            current_conns.remove(conn)
                            failed_chunks.append(conn.chunk)

                    self._quorum_or_fail([co.chunk for co in current_conns],
                                         failed_chunks)

                for conn in current_conns:
                    if conn.queue.unfinished_tasks:
                        conn.queue.join()

        except green.SourceReadTimeout:
            logger.warn('Source read timeout')
            raise
        except SourceReadError:
            logger.warn('Source read error')
            raise
        except Timeout:
            logger.exception('Timeout writing data')
            raise
        except Exception:
            logger.exception('Exception writing data')
            raise

        success_chunks = []

        for conn in current_conns:
            if conn.failed:
                failed_chunks.append(conn.chunk)
                continue
            pile.spawn(self._get_response, conn)

        for (conn, resp) in pile:
            if resp:
                self._handle_resp(conn, resp, success_chunks, failed_chunks)
        self._quorum_or_fail(success_chunks, failed_chunks)

        meta_checksum = self.checksum.hexdigest()
        for chunk in success_chunks:
            chunk["size"] = bytes_transferred
            chunk["hash"] = meta_checksum

        return bytes_transferred, meta_checksum, success_chunks

    def _connect_put(self, chunk):
        """
        Create a connection in order to PUT `chunk`.

        :returns: a tuple with the connection object and `chunk`
        """
        raw_url = chunk["url"]
        parsed = urlparse(raw_url)
        try:
            chunk_path = parsed.path.split('/')[-1]
            h = {}
            h["transfer-encoding"] = "chunked"
            # FIXME: remove key incoherencies
            # TODO: automatize key conversions
            h[chunk_headers["content_id"]] = self.sysmeta['id']
            h[chunk_headers["content_version"]] = self.sysmeta['version']
            h[chunk_headers["content_path"]] = \
                utils.quote(self.sysmeta['content_path'])
            h[chunk_headers["content_chunkmethod"]] = \
                self.sysmeta['chunk_method']
            h[chunk_headers["content_policy"]] = self.sysmeta['policy']
            h[chunk_headers["container_id"]] = self.sysmeta['container_id']
            h[chunk_headers["chunk_pos"]] = chunk["pos"]
            h[chunk_headers["chunk_id"]] = chunk_path

            # Used during reconstruction of EC chunks
            if self.sysmeta['chunk_method'].startswith('ec'):
                h[chunk_headers["metachunk_size"]] = \
                    self.sysmeta["metachunk_size"]
                h[chunk_headers["metachunk_hash"]] = \
                    self.sysmeta["metachunk_hash"]

            with green.ConnectionTimeout(self.connection_timeout):
                conn = io.http_connect(
                    parsed.netloc, 'PUT', parsed.path, h)
                conn.chunk = chunk
            return conn, chunk
        except (Exception, Timeout) as err:
            msg = str(err)
            logger.exception("Failed to connect to %s (%s)", chunk, msg)
            chunk['error'] = msg
            return None, chunk

    def _send_data(self, conn):
        """
        Send data to an open connection, taking data blocks from `conn.queue`.
        """
        while True:
            data = conn.queue.get()
            if not conn.failed:
                try:
                    with green.ChunkWriteTimeout(self.write_timeout):
                        conn.send(data)
                except (Exception, green.ChunkWriteTimeout) as err:
                    conn.failed = True
                    conn.chunk['error'] = str(err)
            conn.queue.task_done()

    def _get_response(self, conn):
        """
        Wait for server response.

        :returns: a tuple with `conn` and the reponse object or an exception.
        """
        try:
            with green.ChunkWriteTimeout(self.write_timeout):
                resp = conn.getresponse()
<<<<<<< HEAD
        except (Exception, green.ChunkWriteTimeout) as e:
            resp = None
            logger.error("Failed to read response %s: %s", conn.chunk, str(e))
=======
        except (Exception, Timeout) as err:
            resp = err
            logger.exception("Failed to read response from %s", conn.chunk)
>>>>>>> 7be03de7
        return (conn, resp)

    def _handle_resp(self, conn, resp, successes, failures):
        """
        If `resp` is an exception or its status is not 201,
        declare `conn` as failed and put `conn.chunk` in
        `failures` list.
        Otherwise put `conn.chunk` in `successes` list.

        And then close `conn`.
        """
        if resp:
            if isinstance(resp, (Exception, Timeout)):
                conn.failed = True
                conn.chunk['error'] = str(resp)
                failures.append(conn.chunk)
            elif resp.status != 201:
                conn.failed = True
                conn.chunk['error'] = 'HTTP %s' % resp.status
                failures.append(conn.chunk)
                logger.error("Wrong status code from %s (%s)",
                             conn.chunk, resp.status)
            else:
                successes.append(conn.chunk)
        conn.close()


class ReplicatedWriteHandler(io.WriteHandler):
    """
    Handles writes to a replicated content.
    For initialization parameters, see oio.api.io.WriteHandler.
    """

    def stream(self):
        global_checksum = hashlib.md5()
        total_bytes_transferred = 0
        content_chunks = []

        for meta_chunk in self.chunk_prep():
            size = self.sysmeta['chunk_size']
            handler = ReplicatedChunkWriteHandler(
                self.sysmeta, meta_chunk, global_checksum, self.storage_method,
                connection_timeout=self.connection_timeout,
                write_timeout=self.write_timeout,
                read_timeout=self.read_timeout)
            bytes_transferred, _checksum, chunks = handler.stream(self.source,
                                                                  size)
            content_chunks += chunks

            total_bytes_transferred += bytes_transferred
            if bytes_transferred < size:
                break
            if len(self.source.peek()) == 0:
                break

        content_checksum = global_checksum.hexdigest()

        return content_chunks, total_bytes_transferred, content_checksum<|MERGE_RESOLUTION|>--- conflicted
+++ resolved
@@ -228,15 +228,9 @@
         try:
             with green.ChunkWriteTimeout(self.write_timeout):
                 resp = conn.getresponse()
-<<<<<<< HEAD
-        except (Exception, green.ChunkWriteTimeout) as e:
-            resp = None
-            logger.error("Failed to read response %s: %s", conn.chunk, str(e))
-=======
         except (Exception, Timeout) as err:
             resp = err
             logger.exception("Failed to read response from %s", conn.chunk)
->>>>>>> 7be03de7
         return (conn, resp)
 
     def _handle_resp(self, conn, resp, successes, failures):
