import time
import signal
import os
import sys

import greenlet
import eventlet
from eventlet import Timeout, greenthread

from oio.conscience.client import ConscienceClient
from oio.rdir.client import RdirClient
from oio.event.beanstalk import Beanstalk, ConnectionError
from oio.common.http import requests
from oio.common.utils import true_value, drop_privileges, \
        json, int_value
from oio.event.evob import is_success, is_error
from oio.event.loader import loadhandlers


SLEEP_TIME = 1
ACCOUNT_SERVICE_TIMEOUT = 60
ACCOUNT_SERVICE = 'account'
DEFAULT_TUBE = 'oio'

BEANSTALK_RECONNECTION = 2.0


def _eventlet_stop(client, server, beanstalk):
    try:
        try:
            client.wait()
        finally:
            beanstalk.close()
    except greenlet.GreenletExit:
        pass
    except Exception:
        greenthread.kill(server, *sys.exc_info())


class StopServe(Exception):
    pass


class Worker(object):

    SIGNALS = [getattr(signal, "SIG%s" % x)
               for x in "HUP QUIT INT TERM CHLD".split()]

    def __init__(self, ppid, conf, logger):
        self.ppid = ppid
        self.conf = conf
        self.started = False
        self.aborted = False
        self.alive = True
        self.logger = logger

    @property
    def pid(self):
        return os.getpid()

    def run(self):
        raise NotImplementedError()

    def init(self):
        drop_privileges(self.conf.get("user", "openio"))

        self.init_signals()

        self.started = True
        # main loop
        self.run()

    def init_signals(self):
        [signal.signal(s, signal.SIG_DFL) for s in self.SIGNALS]
        signal.signal(signal.SIGQUIT, self.handle_quit)
        signal.signal(signal.SIGTERM, self.handle_exit)
        signal.signal(signal.SIGINT, self.handle_quit)
        signal.siginterrupt(signal.SIGTERM, False)

    def handle_exit(self, sig, frame):
        self.alive = False

    def handle_quit(self, sig, frame):
        self.alive = False
        eventlet.sleep(0.1)
        sys.exit(0)

    def parent_alive(self):
        if self.ppid != os.getppid():
            self.logger.warn("parent changed, shutting down")
            return False
        return True


class EventTypes(object):
    CHUNK_NEW = 'storage.chunk.new'
    CHUNK_DELETED = 'storage.chunk.deleted'
    CONTAINER_NEW = 'storage.container.new'
    CONTAINER_DELETED = 'storage.container.deleted'
    CONTAINER_STATE = 'storage.container.state'
    CONTENT_NEW = 'storage.content.new'
    CONTENT_DELETED = 'storage.content.deleted'


evt_types = [
    'storage.content.new', 'storage.content.deleted',
    'storage.container.new', 'storage.container.deleted',
    'storage.container.state', 'storage.chunk.new',
    'storage.chunk.deleted']


def _stop(client, server):
    try:
        client.wait()
    except greenlet.GreenletExit:
        pass
    except Exception:
        greenthread.kill(server, *sys.exc_info())


class EventWorker(Worker):
    def init(self):
        eventlet.monkey_patch(os=False)
        self.tube = self.conf.get("tube", DEFAULT_TUBE)
        self.session = requests.Session()
        self.cs = ConscienceClient(self.conf)
        self.rdir = RdirClient(self.conf)
        self._acct_addr = None
        self.acct_update = 0
        self.graceful_timeout = 1
        self.acct_refresh_interval = int_value(
            self.conf.get('acct_refresh_interval'), 60
        )
        self.acct_update = true_value(self.conf.get('acct_update', True))
        self.rdir_update = true_value(self.conf.get('rdir_update', True))
        if 'handlers_conf' not in self.conf:
            raise ValueError("'handlers_conf' path not defined in conf")
        self.handlers = loadhandlers(
            self.conf.get('handlers_conf'), evt_types, app=self)
        super(EventWorker, self).init()

    def notify(self):
        """TODO"""
        pass

    def safe_decode_job(self, job_id, data):
        try:
            env = json.loads(data)
            env['job_id'] = job_id
            return env
        except Exception as e:
            self.logger.warn('decoding job "%s"', str(e.message))
            return None

    def run(self):
        coros = []
        queue_url = self.conf.get('queue_url', '127.0.0.1:11300')
        concurrency = int_value(self.conf.get('concurrency'), 10)

        server_gt = greenthread.getcurrent()

        for i in range(concurrency):
            beanstalk = Beanstalk.from_url(queue_url)
            gt = eventlet.spawn(self.handle, beanstalk)
            gt.link(_eventlet_stop, server_gt, beanstalk)
            coros.append(gt)
            beanstalk, gt = None, None

        while self.alive:
            self.notify()
            try:
                eventlet.sleep(1.0)
            except AssertionError:
                self.alive = False
                break

        self.notify()
        try:
            with Timeout(self.graceful_timeout) as t:
                [c.kill(StopServe()) for c in coros]
                [c.wait() for c in coros]
        except Timeout as te:
            if te != t:
                raise
            [c.kill() for c in coros]

    def handle(self, beanstalk):
        conn_error = False
        try:
<<<<<<< HEAD
            beanstalk.use(self.tube)
            beanstalk.watch(self.tube)
=======
            if self.tube:
                beanstalk.watch(self.tube)
                beanstalk.use(self.tube)
>>>>>>> ba917019
            while True:
                try:
                    job_id, data = beanstalk.reserve()
                    if conn_error:
                        self.logger.warn("beanstalk reconnected")
                        conn_error = False
                except ConnectionError:
                    if not conn_error:
                        self.logger.warn("beanstalk connection error")
                        conn_error = True
                    eventlet.sleep(BEANSTALK_RECONNECTION)
                    continue
                try:
                    event = self.safe_decode_job(job_id, data)
                    self.process_event(job_id, event, beanstalk)
                except ConnectionError:
                    self.logger.warn(
                        "beanstalk connection error during processing")
                except Exception:
                    beanstalk.bury(job_id)
                    self.logger.exception("handling event %s (bury)", job_id)
        except StopServe:
            pass

    def process_event(self, job_id, event, beanstalk):
        handler = self.get_handler(event)
        if not handler:
            self.logger.warn('no handler found for %r' % event)
            beanstalk.delete(job_id)
            return

        def cb(status, msg):
            if is_success(status):
                beanstalk.delete(job_id)
            elif is_error(status):
                self.logger.warn('bury event %r' % event)
                beanstalk.bury(job_id)
            else:
                self.logger.warn('release event %r' % event)
                beanstalk.release(job_id)

        handler(event, cb)

    def get_handler(self, event):
        return self.handlers.get(event.get('event'), None)

    @property
    def acct_addr(self):
        if not self._acct_addr or self.acct_refresh():
            try:
                acct_instance = self.cs.next_instance(ACCOUNT_SERVICE)
                self._acct_addr = acct_instance.get('addr')
                self.acct_update = time.time()
            except Exception:
                self.logger.warn('Unable to find account instance')
        return self._acct_addr

    def acct_refresh(self):
        return (time.time() - self.acct_update) > self.acct_refresh_interval<|MERGE_RESOLUTION|>--- conflicted
+++ resolved
@@ -187,14 +187,9 @@
     def handle(self, beanstalk):
         conn_error = False
         try:
-<<<<<<< HEAD
-            beanstalk.use(self.tube)
-            beanstalk.watch(self.tube)
-=======
             if self.tube:
+                beanstalk.use(self.tube)
                 beanstalk.watch(self.tube)
-                beanstalk.use(self.tube)
->>>>>>> ba917019
             while True:
                 try:
                     job_id, data = beanstalk.reserve()
