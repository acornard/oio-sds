--- conflicted
+++ resolved
@@ -24,15 +24,12 @@
 
 CONTAINER_USER_METADATA_PREFIX = CONTAINER_METADATA_PREFIX + 'user-'
 
-<<<<<<< HEAD
 TIMEOUT_HEADER = HEADER_PREFIX + 'timeout'
 
 CONNECTION_TIMEOUT = 2.0
 READ_TIMEOUT = 30.0
-=======
+
 STRLEN_CHUNKID = 64
->>>>>>> ef54e0bb
-
 
 OIO_VERSION = '4.0'
 
