# Copyright (C) 2015-2017 OpenIO SAS, as part of OpenIO SDS
#
# This library is free software; you can redistribute it and/or
# modify it under the terms of the GNU Lesser General Public
# License as published by the Free Software Foundation; either
# version 3.0 of the License, or (at your option) any later version.
#
# This library is distributed in the hope that it will be useful,
# but WITHOUT ANY WARRANTY; without even the implied warranty of
# MERCHANTABILITY or FITNESS FOR A PARTICULAR PURPOSE.  See the GNU
# Lesser General Public License for more details.
#
# You should have received a copy of the GNU Lesser General Public
# License along with this library.

import re
<<<<<<< HEAD
=======
import socket
from urllib import quote, quote_plus

from eventlet import patcher
from eventlet.green.httplib import HTTPConnection, HTTPResponse, _UNKNOWN, \
        CONTINUE, HTTPMessage
from oio.common.constants import chunk_headers, OIO_VERSION

urllib3 = patcher.import_patched('urllib3.__init__')

CONNECTION_TIMEOUT = 2.0
READ_TIMEOUT = 30.0

DEFAULT_POOLSIZE = 32
DEFAULT_RETRIES = 0


class CustomHTTPResponse(HTTPResponse):
    def __init__(self, sock, debuglevel=0, strict=0,
                 method=None):
        self.sock = sock
        self._actual_socket = sock.fd._sock
        self.fp = sock.makefile('rb')
        self.debuglevel = debuglevel
        self.strict = strict
        self._method = method

        self.msg = None

        self.version = _UNKNOWN
        self.status = _UNKNOWN
        self.reason = _UNKNOWN
        self.chunked = _UNKNOWN
        self.chunk_left = _UNKNOWN
        self.length = _UNKNOWN
        self.will_close = _UNKNOWN

    def expect_response(self):
        if self.fp:
            self.fp.close()
            self.fp = None
        self.fp = self.sock.makefile('rb', 0)
        version, status, reason = self._read_status()
        if status != CONTINUE:
            self._read_status = lambda: (version, status, reason)
            self.begin()
        else:
            self.status = status
            self.reason = reason
            self.version = 11
            self.msg = HTTPMessage(self.fp, 0)
            self.msg.fp = None

    def read(self, amount=None):
        return HTTPResponse.read(self, amount)
>>>>>>> 340045b6

from urllib import quote_plus
from oio.common.constants import CHUNK_HEADERS
from oio.common.http_eventlet import CustomHttpConnection \
    as NewCustomHttpConnection


_token = r'[^()<>@,;:\"/\[\]?={}\x00-\x20\x7f]+'
_ext_pattern = re.compile(
    r'(?:\s*;\s*(' + _token + r')\s*(?:=\s*(' + _token +
    r'|"(?:[^"\\]|\\.)*"))?)')


def parse_content_type(raw_content_type):
    param_list = []
    if raw_content_type:
        if ';' in raw_content_type:
            content_type, params = raw_content_type.split(';', 1)
            params = ';' + params
            for p in _ext_pattern.findall(params):
                k = p[0].strip()
                v = p[1].strip()
                param_list.append((k, v))
    return raw_content_type, param_list


_content_range_pattern = re.compile(r'^bytes (\d+)-(\d+)/(\d+)$')


def parse_content_range(raw_content_range):
    found = re.search(_content_range_pattern, raw_content_range)
    if not found:
        raise ValueError('invalid content-range %r' % (raw_content_range,))
    return tuple(int(x) for x in found.groups())


def http_header_from_ranges(ranges):
    s = 'bytes='
    for i, (start, end) in enumerate(ranges):
        if end:
            if end < 0:
                raise ValueError("Invalid range (%s, %s)" % (start, end))
            elif start is not None and end < start:
                raise ValueError("Invalid range (%s, %s)" % (start, end))
        else:
            if start is None:
                raise ValueError("Invalid range (%s, %s)" % (start, end))

        if start is not None:
            s += str(start)
        s += '-'

        if end is not None:
            s += str(end)
        if i < len(ranges) - 1:
            s += ','
    return s


def ranges_from_http_header(val):
    if not val.startswith('bytes='):
        raise ValueError('Invalid Range value: %s' % val)
    ranges = []
    for r in val[6:].split(','):
        start, end = r.split('-', 1)
        if start:
            start = int(start)
        else:
            start = None
        if end:
            end = int(end)
            if end < 0:
                raise ValueError('Invalid byterange value: %s' % val)
            elif start is not None and end < start:
                raise ValueError('Invalid byterange value: %s' % val)
        else:
            end = None
            if start is None:
                raise ValueError('Invalid byterange value: %s' % val)
        ranges.append((start, end))
    return ranges


def headers_from_object_metadata(metadata):
    """
    Generate chunk PUT request headers from object metadata.
    """
    out = dict()
    out["transfer-encoding"] = "chunked"
    # FIXME: remove key incoherencies
<<<<<<< HEAD
    out[CHUNK_HEADERS["content_id"]] = metadata['id']
    out[CHUNK_HEADERS["content_version"]] = metadata['version']
    out[CHUNK_HEADERS["content_path"]] = metadata['content_path']
    out[CHUNK_HEADERS["content_chunkmethod"]] = metadata['chunk_method']
    out[CHUNK_HEADERS["content_policy"]] = metadata['policy']
    out[CHUNK_HEADERS["container_id"]] = metadata['container_id']
    out[CHUNK_HEADERS["oio_version"]] = metadata["oio_version"]
=======
    out[chunk_headers["content_id"]] = metadata['id']
    out[chunk_headers["content_version"]] = metadata['version']
    out[chunk_headers["content_path"]] = metadata['content_path']
    out[chunk_headers["content_chunkmethod"]] = metadata['chunk_method']
    out[chunk_headers["content_policy"]] = metadata['policy']
    out[chunk_headers["container_id"]] = metadata['container_id']
    out[chunk_headers["oio_version"]] = metadata.get('oio_version',
                                                     OIO_VERSION)
>>>>>>> 340045b6

    for key in ['metachunk_hash', 'metachunk_size', 'chunk_hash']:
        val = metadata.get(key)
        if val is not None:
            out[CHUNK_HEADERS[key]] = metadata[key]

    header = {k: quote_plus(str(v)) for (k, v) in out.iteritems()}
    header[CHUNK_HEADERS["full_path"]] = ','.join(metadata['full_path'])
    return header


class HeadersDict(dict):
    def __init__(self, headers, **kwargs):
        if headers:
            self.update(headers)
        self.update(kwargs)

    def update(self, data):
        if hasattr(data, 'keys'):
            for key in data.keys():
                self[key.title()] = data[key]
        else:
            for k, v in data:
                self[k.title()] = v

    def __setitem__(self, k, v):
        if v is None:
            self.pop(k.title(), None)
        return dict.__setitem__(self, k.title(), v)

    def get(self, k, default=None):
        return dict.get(self, k.title(), default)

    def pop(self, k, default=None):
        return dict.pop(self, k.title(), default)


class CustomHttpConnection(NewCustomHttpConnection):
    def __init__(self, *args, **kwargs):
        import warnings
        warnings.simplefilter('once')
        warnings.warn(
            "oio.common.http.CustomHttpConnection is deprecated, "
            "use oio.common.http_eventlet.CustomHttpConnection",
            DeprecationWarning, stacklevel=2)
        NewCustomHttpConnection.__init__(self, *args, **kwargs)<|MERGE_RESOLUTION|>--- conflicted
+++ resolved
@@ -14,74 +14,15 @@
 # License along with this library.
 
 import re
-<<<<<<< HEAD
-=======
-import socket
-from urllib import quote, quote_plus
-
-from eventlet import patcher
-from eventlet.green.httplib import HTTPConnection, HTTPResponse, _UNKNOWN, \
-        CONTINUE, HTTPMessage
-from oio.common.constants import chunk_headers, OIO_VERSION
-
-urllib3 = patcher.import_patched('urllib3.__init__')
-
-CONNECTION_TIMEOUT = 2.0
-READ_TIMEOUT = 30.0
-
-DEFAULT_POOLSIZE = 32
-DEFAULT_RETRIES = 0
-
-
-class CustomHTTPResponse(HTTPResponse):
-    def __init__(self, sock, debuglevel=0, strict=0,
-                 method=None):
-        self.sock = sock
-        self._actual_socket = sock.fd._sock
-        self.fp = sock.makefile('rb')
-        self.debuglevel = debuglevel
-        self.strict = strict
-        self._method = method
-
-        self.msg = None
-
-        self.version = _UNKNOWN
-        self.status = _UNKNOWN
-        self.reason = _UNKNOWN
-        self.chunked = _UNKNOWN
-        self.chunk_left = _UNKNOWN
-        self.length = _UNKNOWN
-        self.will_close = _UNKNOWN
-
-    def expect_response(self):
-        if self.fp:
-            self.fp.close()
-            self.fp = None
-        self.fp = self.sock.makefile('rb', 0)
-        version, status, reason = self._read_status()
-        if status != CONTINUE:
-            self._read_status = lambda: (version, status, reason)
-            self.begin()
-        else:
-            self.status = status
-            self.reason = reason
-            self.version = 11
-            self.msg = HTTPMessage(self.fp, 0)
-            self.msg.fp = None
-
-    def read(self, amount=None):
-        return HTTPResponse.read(self, amount)
->>>>>>> 340045b6
-
 from urllib import quote_plus
-from oio.common.constants import CHUNK_HEADERS
+from oio.common.constants import CHUNK_HEADERS, OIO_VERSION
 from oio.common.http_eventlet import CustomHttpConnection \
     as NewCustomHttpConnection
 
 
-_token = r'[^()<>@,;:\"/\[\]?={}\x00-\x20\x7f]+'
-_ext_pattern = re.compile(
-    r'(?:\s*;\s*(' + _token + r')\s*(?:=\s*(' + _token +
+_TOKEN = r'[^()<>@,;:\"/\[\]?={}\x00-\x20\x7f]+'
+_EXT_PATTERN = re.compile(
+    r'(?:\s*;\s*(' + _TOKEN + r')\s*(?:=\s*(' + _TOKEN +
     r'|"(?:[^"\\]|\\.)*"))?)')
 
 
@@ -91,7 +32,7 @@
         if ';' in raw_content_type:
             content_type, params = raw_content_type.split(';', 1)
             params = ';' + params
-            for p in _ext_pattern.findall(params):
+            for p in _EXT_PATTERN.findall(params):
                 k = p[0].strip()
                 v = p[1].strip()
                 param_list.append((k, v))
@@ -162,24 +103,14 @@
     out = dict()
     out["transfer-encoding"] = "chunked"
     # FIXME: remove key incoherencies
-<<<<<<< HEAD
     out[CHUNK_HEADERS["content_id"]] = metadata['id']
     out[CHUNK_HEADERS["content_version"]] = metadata['version']
     out[CHUNK_HEADERS["content_path"]] = metadata['content_path']
     out[CHUNK_HEADERS["content_chunkmethod"]] = metadata['chunk_method']
     out[CHUNK_HEADERS["content_policy"]] = metadata['policy']
     out[CHUNK_HEADERS["container_id"]] = metadata['container_id']
-    out[CHUNK_HEADERS["oio_version"]] = metadata["oio_version"]
-=======
-    out[chunk_headers["content_id"]] = metadata['id']
-    out[chunk_headers["content_version"]] = metadata['version']
-    out[chunk_headers["content_path"]] = metadata['content_path']
-    out[chunk_headers["content_chunkmethod"]] = metadata['chunk_method']
-    out[chunk_headers["content_policy"]] = metadata['policy']
-    out[chunk_headers["container_id"]] = metadata['container_id']
-    out[chunk_headers["oio_version"]] = metadata.get('oio_version',
+    out[CHUNK_HEADERS["oio_version"]] = metadata.get('oio_version',
                                                      OIO_VERSION)
->>>>>>> 340045b6
 
     for key in ['metachunk_hash', 'metachunk_size', 'chunk_hash']:
         val = metadata.get(key)
