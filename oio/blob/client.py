# Copyright (C) 2015-2017 OpenIO SAS, as part of OpenIO SDS
#
# This library is free software; you can redistribute it and/or
# modify it under the terms of the GNU Lesser General Public
# License as published by the Free Software Foundation; either
# version 3.0 of the License, or (at your option) any later version.
#
# This library is distributed in the hope that it will be useful,
# but WITHOUT ANY WARRANTY; without even the implied warranty of
# MERCHANTABILITY or FITNESS FOR A PARTICULAR PURPOSE.  See the GNU
# Lesser General Public License for more details.
#
# You should have received a copy of the GNU Lesser General Public
# License along with this library.


<<<<<<< HEAD
from functools import wraps

from oio.common.http_urllib3 import get_pool_manager
=======
from eventlet import GreenPile
from urllib3 import Timeout
from urllib3.exceptions import HTTPError
from oio.common.http import get_pool_manager
>>>>>>> 99c7fba9
from oio.common import exceptions as exc, utils
from oio.common.constants import CHUNK_HEADERS, chunk_xattr_keys_optional
from oio.api.io import ChunkReader
from oio.api.replication import ReplicatedMetachunkWriter, FakeChecksum
from oio.common.storage_method import STORAGE_METHODS

CHUNK_TIMEOUT = 60
READ_BUFFER_SIZE = 65535
PARALLEL_CHUNKS_DELETE = 3


def extract_headers_meta(headers):
    meta = {}
    for k in CHUNK_HEADERS.iterkeys():
        try:
            meta[k] = headers[CHUNK_HEADERS[k]]
        except KeyError as err:
            if k not in chunk_xattr_keys_optional:
                raise err
    if 'full_path' in meta:
        meta['full_path'] = meta['full_path'].split(',')

    return meta


def update_rawx_perfdata(func):
    @wraps(func)
    def _update_rawx_perfdata(self, *args, **kwargs):
        perfdata = kwargs.get('perfdata') or self.perfdata
        if perfdata is not None:
            req_start = utils.monotonic_time()
        res = func(self, *args, **kwargs)
        if perfdata is not None:
            req_end = utils.monotonic_time()
            val = perfdata.get('rawx', 0.0) + req_end - req_start
            perfdata['rawx'] = val
        return res
    return _update_rawx_perfdata


class BlobClient(object):
<<<<<<< HEAD
    """A low-level client to rawx services."""
=======
    def __init__(self, connection_pool=None):
        self.http_pool = connection_pool or get_pool_manager()
>>>>>>> 99c7fba9

    def __init__(self, connection_pool=None, perfdata=None, **kwargs):
        self.http_pool = connection_pool or get_pool_manager()
        self.perfdata = perfdata

    @update_rawx_perfdata
    def chunk_put(self, url, meta, data, **kwargs):
        if not hasattr(data, 'read'):
            data = utils.GeneratorIO(data)
        chunk = {'url': url, 'pos': meta['chunk_pos']}
        # FIXME: ugly
        chunk_method = meta.get('chunk_method',
                                meta.get('content_chunkmethod'))
        storage_method = STORAGE_METHODS.load(chunk_method)
        checksum = meta['metachunk_hash' if storage_method.ec
                        else 'chunk_hash']
        writer = ReplicatedMetachunkWriter(
            meta, [chunk], FakeChecksum(checksum),
            storage_method, quorum=1)
        writer.stream(data, None)

    @update_rawx_perfdata
    def chunk_delete(self, url, **kwargs):
        resp = self.http_pool.request('DELETE', url, **kwargs)
        if resp.status != 204:
            raise exc.from_response(resp)
        return resp

    @utils.ensure_headers
    @utils.ensure_request_id
    def chunk_delete_many(self, chunks, cid=None, **kwargs):
        """
        :rtype: `list` of either `urllib3.response.HTTPResponse`
            or `urllib3.exceptions.HTTPError`, with an extra "chunk"
            attribute.
        """
        headers = kwargs['headers'].copy()
        if cid is not None:
            # This is only to get a nice access log
            headers['X-oio-chunk-meta-container-id'] = cid
        timeout = kwargs.get('timeout')
        if not timeout:
            timeout = Timeout(CHUNK_TIMEOUT)

        def __delete_chunk(chunk_):
            try:
                resp = self.http_pool.request(
                    "DELETE", chunk_['url'], headers=headers, timeout=timeout)
                resp.chunk = chunk_
                return resp
            except HTTPError as ex:
                ex.chunk = chunk_
                return ex

        pile = GreenPile(PARALLEL_CHUNKS_DELETE)
        for chunk in chunks:
            pile.spawn(__delete_chunk, chunk)
        resps = [resp for resp in pile if resp]
        return resps

    @update_rawx_perfdata
    def chunk_get(self, url, **kwargs):
        req_id = kwargs.get('req_id')
        if not req_id:
            req_id = utils.request_id()
        reader = ChunkReader([{'url': url}], READ_BUFFER_SIZE,
                             {'X-oio-req-id': req_id})
        # This must be done now if we want to access headers
        stream = reader.stream()
        headers = extract_headers_meta(reader.headers)
        return headers, stream

    @update_rawx_perfdata
    def chunk_head(self, url, **kwargs):
        resp = self.http_pool.request('HEAD', url)
        if resp.status == 200:
            return extract_headers_meta(resp.headers)
        else:
            raise exc.from_response(resp)

    @update_rawx_perfdata
    def chunk_copy(self, from_url, to_url, **kwargs):
        stream = None
        req_id = kwargs.get('req_id')
        if not req_id:
            req_id = utils.request_id()
        try:
            meta, stream = self.chunk_get(from_url, req_id=req_id)
            meta['chunk_id'] = to_url.split('/')[-1]
            # FIXME: the original keys are the good ones.
            # ReplicatedMetachunkWriter should be modified to accept them.
            meta['id'] = meta['content_id']
            meta['version'] = meta['content_version']
            meta['chunk_method'] = meta['content_chunkmethod']
            meta['policy'] = meta['content_policy']
            copy_meta = self.chunk_put(to_url, meta, stream, req_id=req_id)
            return copy_meta
        finally:
            if stream:
                stream.close()

    @update_rawx_perfdata
    def chunk_link(self, target, link, **kwargs):
        headers = kwargs.get('headers')
        headers["Destination"] = link[:-64] + "/" + link[-64:]
        return self.http_pool.request('COPY', target, headers=headers)<|MERGE_RESOLUTION|>--- conflicted
+++ resolved
@@ -14,18 +14,15 @@
 # License along with this library.
 
 
-<<<<<<< HEAD
 from functools import wraps
 
-from oio.common.http_urllib3 import get_pool_manager
-=======
 from eventlet import GreenPile
 from urllib3 import Timeout
 from urllib3.exceptions import HTTPError
-from oio.common.http import get_pool_manager
->>>>>>> 99c7fba9
+from oio.common.http_urllib3 import get_pool_manager
 from oio.common import exceptions as exc, utils
 from oio.common.constants import CHUNK_HEADERS, chunk_xattr_keys_optional
+from oio.common.decorators import ensure_headers, ensure_request_id
 from oio.api.io import ChunkReader
 from oio.api.replication import ReplicatedMetachunkWriter, FakeChecksum
 from oio.common.storage_method import STORAGE_METHODS
@@ -65,12 +62,7 @@
 
 
 class BlobClient(object):
-<<<<<<< HEAD
     """A low-level client to rawx services."""
-=======
-    def __init__(self, connection_pool=None):
-        self.http_pool = connection_pool or get_pool_manager()
->>>>>>> 99c7fba9
 
     def __init__(self, connection_pool=None, perfdata=None, **kwargs):
         self.http_pool = connection_pool or get_pool_manager()
@@ -99,8 +91,8 @@
             raise exc.from_response(resp)
         return resp
 
-    @utils.ensure_headers
-    @utils.ensure_request_id
+    @ensure_headers
+    @ensure_request_id
     def chunk_delete_many(self, chunks, cid=None, **kwargs):
         """
         :rtype: `list` of either `urllib3.response.HTTPResponse`
