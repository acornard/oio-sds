# Copyright (C) 2015 OpenIO, original work as part of
# OpenIO Software Defined Storage
#
# This library is free software; you can redistribute it and/or
# modify it under the terms of the GNU Lesser General Public
# License as published by the Free Software Foundation; either
# version 3.0 of the License, or (at your option) any later version.
#
# This library is distributed in the hope that it will be useful,
# but WITHOUT ANY WARRANTY; without even the implied warranty of
# MERCHANTABILITY or FITNESS FOR A PARTICULAR PURPOSE.  See the GNU
# Lesser General Public License for more details.
#
# You should have received a copy of the GNU Lesser General Public
# License along with this library.

import hashlib
import time
import unittest

<<<<<<< HEAD
from mock import patch

from oio.blob.client import BlobClient
from oio.blob.rebuilder import BlobRebuilderWorker
from oio.common.exceptions import SpareChunkException, OrphanChunk
from oio.common.exceptions import UnrecoverableContent
=======
from mock import MagicMock as Mock

from oio.blob.client import BlobClient
from oio.blob.rebuilder import BlobRebuilderWorker
from oio.common.exceptions import SpareChunkException, OrphanChunk, \
    UnrecoverableContent
>>>>>>> 02f3484d
from oio.common.utils import cid_from_name
from oio.container.client import ContainerClient
from oio.rdir.client import RdirClient
from tests.functional.rdir.common import generate_id
from tests.utils import BaseTestCase, get_config
<<<<<<< HEAD


def generate_data(dictionary, n):
    return ''.join(random.choice(dictionary) for _ in range(n))


def generate_id(size):
    return generate_data(string.digits + 'ABCDEF', size)
=======
>>>>>>> 02f3484d


class TestContent(object):
    def __init__(self, test_conf, account, container_name, content_name):
        self.test_conf = test_conf
        self.account = account
        self.container_name = container_name
        self.content_name = content_name
        self.content_id = generate_id(32)
        self.container_id = cid_from_name(self.account,
                                          self.container_name).upper()
        self.hash = 32 * '0'
        self.version = "0"
        self.size = 0
        self.chunks = []
        self.stgpol = test_conf["stgpol"]

    def add_chunk(self, data, pos, rawx):
        c = TestChunk(self.test_conf, data, pos, rawx, self)

        addit = True
        for i_c in self.chunks:
            if i_c.pos == c.pos:
                addit = False
        if addit:
            self.size += c.size

        self.chunks.append(c)

    def get_create_meta2(self):
        res = []
        for c in self.chunks:
            res.append(c.get_create_meta2())
        return res

    def __str__(self):
        chunks_descr = "[\n"
        for c in self.chunks:
            chunks_descr += str(c) + ',\n'
        chunks_descr += "]"
        return ("[content:\nname = % s\nid=%s\nchunks=%s\n]" % (
            self.content_name, self.content_id, chunks_descr))


class TestChunk(object):
    def __init__(self, test_conf, data, pos, rawx, content):
        self.test_conf = test_conf
        self.id = generate_id(64)
        self.data = data
        self.size = len(data)
        h = hashlib.new('md5')
        h.update(data)
        self.hash = h.hexdigest().upper()
        self.pos = pos
        self.url = "http://%s/%s" % (self.test_conf['rawx'][rawx]['addr'],
                                     self.id)
        self.content = content

    def get_create_meta2(self):
        return {"hash": self.hash, "pos": self.pos,
                "size": self.size, "url": self.url}

    def get_create_xattr(self):
        chunk_meta = {'content_size': self.content.size,
                      'content_path': self.content.content_name,
                      'content_cid': self.content.container_id,
                      'content_id': self.content.content_id,
                      'chunk_id': self.id,
                      'chunk_pos': self.pos,
                      'content_version': self.content.version}
        return chunk_meta

    def __str__(self):
        return "[chunk: id=%s, pos=%s, url=%s, hash=%s]" % (
            self.id, self.pos, self.url, self.hash)


class TestRebuilderCrawler(BaseTestCase):
    def setUp(self):
        super(TestRebuilderCrawler, self).setUp()

        self.namespace = self.conf['namespace']
        self.account = self.conf['account']

        self.gridconf = {"namespace": self.namespace}
        self.container_client = ContainerClient(self.gridconf)
        self.blob_client = BlobClient()

        self.container_name = "TestRebuilderCrawler%d" % int(time.time())
        self.container_client.container_create(acct=self.account,
                                               ref=self.container_name)

    def _push_content(self, content):
        for c in content.chunks:
            self.blob_client.chunk_put(c.url, c.get_create_xattr(), c.data)

        self.container_client.content_create(acct=content.account,
                                             ref=content.container_name,
                                             path=content.content_name,
                                             size=content.size,
                                             checksum=content.hash,
                                             content_id=content.content_id,
                                             stgpol=content.stgpol,
                                             data=content.get_create_meta2())

    def tearDown(self):
        super(TestRebuilderCrawler, self).tearDown()

    @unittest.skipIf(get_config()['stgpol'] != "TWOCOPIES",
                     "Storage policy is not TWOCOPIES")
    def test_rebuild_chunk(self):
        # push a new content
        content = TestContent(self.conf, self.account,
                              self.container_name, "mycontent")
        data = "azerty"
        content.add_chunk(data, pos='0', rawx=0)
        content.add_chunk(data, pos='0', rawx=1)

        self._push_content(content)

        # rebuild the first rawx
        rebuilder = BlobRebuilderWorker(self.gridconf, None,
                                        self.conf['rawx'][0]['addr'])

        rebuilder.chunk_rebuild(content.container_id, content.content_id,
                                content.chunks[0].id)

        # check meta2 information
        res, _ = self.container_client.content_show(acct=content.account,
                                                    ref=content.container_name,
                                                    content=content.content_id)

        new_chunk_info = None
        for c in res:
            if (c['url'] != content.chunks[0].url and
                    c['url'] != content.chunks[1].url):
                new_chunk_info = c

        new_chunk_id = new_chunk_info['url'].split('/')[-1]

        self.assertEqual(new_chunk_info['hash'], content.chunks[0].hash)
        self.assertEqual(new_chunk_info['pos'], content.chunks[0].pos)
        self.assertEqual(new_chunk_info['size'], content.chunks[0].size)

        # check chunk information
        meta, stream = self.blob_client.chunk_get(new_chunk_info['url'])

        self.assertEqual(meta['content_size'], str(content.chunks[0].size))
        self.assertEqual(meta['content_path'], content.content_name)
        self.assertEqual(meta['content_cid'], content.container_id)
        self.assertEqual(meta['content_id'], content.content_id)
        self.assertEqual(meta['chunk_id'], new_chunk_id)
        self.assertEqual(meta['chunk_pos'], content.chunks[0].pos)
        self.assertEqual(meta['content_version'], content.version)
        self.assertEqual(meta['chunk_hash'], content.chunks[0].hash)

        self.assertEqual(stream.next(), content.chunks[0].data)

        # check rtime flag in rdir
        rdir_client = RdirClient(self.gridconf)
        res = rdir_client.chunk_fetch(self.conf['rawx'][0]['addr'])
        key = (content.container_id, content.content_id, content.chunks[0].id)
        for i_container, i_content, i_chunk, i_value in res:
            if (i_container, i_content, i_chunk) == key:
                check_value = i_value

        self.assertIsNotNone(check_value.get('rtime'))

    @unittest.skipIf((get_config()['stgpol'] != "THREECOPIES"
                      or len(get_config()['rawx']) != 3),
                     "Storage policy is not THREECOPIES "
                     "or the number of rawx is not 3")
    def test_rebuild_no_spare(self):
        # push a new content
        content = TestContent(self.conf, self.account,
                              self.container_name, "mycontent")
        data = "azerty"
        content.add_chunk(data, pos='0', rawx=0)
        content.add_chunk(data, pos='0', rawx=1)
        content.add_chunk(data, pos='0', rawx=2)

        self._push_content(content)

        # rebuild the first rawx
        rebuilder = BlobRebuilderWorker(self.gridconf, None,
                                        self.conf['rawx'][0]['addr'])

        self.assertRaises(SpareChunkException, rebuilder.chunk_rebuild,
                          content.container_id, content.content_id,
                          content.chunks[0].id)

    @unittest.skipIf((get_config()['stgpol'] != "TWOCOPIES"),
                     "Storage policy is not TWOCOPIES")
    def test_rebuild_upload_failed(self):
        # push a new content
        content = TestContent(self.conf, self.account,
                              self.container_name, "mycontent")
        data = "azerty"
        content.add_chunk(data, pos='0', rawx=0)
        content.add_chunk(data, pos='0', rawx=1)

        self._push_content(content)

        # rebuild the first rawx
        rebuilder = BlobRebuilderWorker(self.gridconf, None,
                                        self.conf['rawx'][0]['addr'])

        # Force upload to raise an exception
        with patch('oio.content.content.BlobClient') as MockClass:
            instance = MockClass.return_value
            instance.chunk_copy.side_effect = Exception("xx")
            self.assertRaises(UnrecoverableContent, rebuilder.chunk_rebuild,
                              content.container_id, content.content_id,
                              content.chunks[0].id)

    @unittest.skipIf(get_config()['stgpol'] != "TWOCOPIES",
                     "Storage policy is not TWOCOPIES")
    def test_rebuild_nonexistent_chunk(self):
        rebuilder = BlobRebuilderWorker(self.gridconf, None,
                                        self.conf['rawx'][0]['addr'])

        # try to rebuild an nonexistant chunk
        self.assertRaises(OrphanChunk, rebuilder.chunk_rebuild,
                          64 * '0', 32 * '0', 64 * '0')

    @unittest.skipIf(get_config()['stgpol'] != "TWOCOPIES",
                     "Storage policy is not TWOCOPIES")
    def test_rebuild_orphan_chunk(self):
        # push a new content
        content = TestContent(self.conf, self.account,
                              self.container_name, "mycontent")
        data = "azerty"
        content.add_chunk(data, pos='0', rawx=0)
        content.add_chunk(data, pos='0', rawx=1)

        self._push_content(content)

        # rebuild the first rawx
        rebuilder = BlobRebuilderWorker(self.gridconf, None,
                                        self.conf['rawx'][0]['addr'])

        # try to rebuild an nonexistant chunk
        self.assertRaises(OrphanChunk, rebuilder.chunk_rebuild,
                          content.container_id, content.content_id, 64 * '0')

    @unittest.skipIf(get_config()['stgpol'] != "SINGLE",
                     "Storage policy is not SINGLE")
    def test_rebuild_with_no_copy(self):
        # push a new content
        content = TestContent(self.conf, self.account,
                              self.container_name, "mycontent")
        data = "azerty"
        content.add_chunk(data, pos='0', rawx=0)

        self._push_content(content)

        # rebuild the first rawx
        rebuilder = BlobRebuilderWorker(self.gridconf, None,
                                        self.conf['rawx'][0]['addr'])

        # try to rebuild chunk without copy
        self.assertRaises(UnrecoverableContent, rebuilder.chunk_rebuild,
                          content.container_id, content.content_id,
                          content.chunks[0].id)<|MERGE_RESOLUTION|>--- conflicted
+++ resolved
@@ -18,37 +18,17 @@
 import time
 import unittest
 
-<<<<<<< HEAD
 from mock import patch
-
-from oio.blob.client import BlobClient
-from oio.blob.rebuilder import BlobRebuilderWorker
-from oio.common.exceptions import SpareChunkException, OrphanChunk
-from oio.common.exceptions import UnrecoverableContent
-=======
-from mock import MagicMock as Mock
 
 from oio.blob.client import BlobClient
 from oio.blob.rebuilder import BlobRebuilderWorker
 from oio.common.exceptions import SpareChunkException, OrphanChunk, \
     UnrecoverableContent
->>>>>>> 02f3484d
 from oio.common.utils import cid_from_name
 from oio.container.client import ContainerClient
 from oio.rdir.client import RdirClient
 from tests.functional.rdir.common import generate_id
 from tests.utils import BaseTestCase, get_config
-<<<<<<< HEAD
-
-
-def generate_data(dictionary, n):
-    return ''.join(random.choice(dictionary) for _ in range(n))
-
-
-def generate_id(size):
-    return generate_data(string.digits + 'ABCDEF', size)
-=======
->>>>>>> 02f3484d
 
 
 class TestContent(object):
