#!/usr/bin/env bash

# oio-reset.sh
# Copyright (C) 2015-2017 OpenIO SAS, original work as part of OpenIO SDS
#
# This program is free software: you can redistribute it and/or modify
# it under the terms of the GNU Affero General Public License as
# published by the Free Software Foundation, either version 3 of the
# License, or (at your option) any later version.
#
# This program is distributed in the hope that it will be useful,
# but WITHOUT ANY WARRANTY; without even the implied warranty of
# MERCHANTABILITY or FITNESS FOR A PARTICULAR PURPOSE.  See the
# GNU Affero General Public License for more details.
#
# You should have received a copy of the GNU Affero General Public License
# along with this program.  If not, see <http://www.gnu.org/licenses/>.

set -e

NS=OPENIO
IP=
PORT=
OIO=$HOME/.oio
SDS=$OIO/sds
GRIDINIT_SOCK=${SDS}/run/gridinit.sock
BOOTSTRAP_CONFIG=
PROFILE=

ZKSLOW=0
verbose=0
OPENSUSE=`grep -i opensuse /etc/*release || echo -n ''`

while getopts "P:I:N:f:Z:p:Cvb" opt; do
    case $opt in
        P) PORT="${OPTARG}" ;;
        I) IP="${OPTARG}" ;;
        N) NS="${OPTARG}" ;;
        f) if [ -n "$OPTARG" ]; then
			if  [ ${OPTARG::1} != "/" ]; then
				BOOTSTRAP_CONFIG="${BOOTSTRAP_CONFIG} --conf ${PWD}/${OPTARG}"
			else
				BOOTSTRAP_CONFIG="${BOOTSTRAP_CONFIG} --conf ${OPTARG}"
			fi
		fi ;;
        Z) ZKSLOW=1 ;;
        p) PROFILE="${OPTARG}" ;;
        v) ((verbose=verbose+1)) ;;
        \?) exit 1 ;;
    esac
done

SERVICES="nb-services"
M1_STR="meta1"
M2_STR="meta2"
M2_REPLICAS="m2-replicas"

timeout () {
    num=$1 ; shift
    if [ $count -gt "$num" ] ; then
        echo "TIMEOUT! $@"
        oio-cluster -r "$NS"
        ( ps -o pid,ppid,cmd $(pgrep -u $UID -P "$pidof_gridinit" | sed 's/^/-p /') || exit 0 )
        exit 1
    fi
    sleep 1
    ((count=count+1))
}

wait_for_srvtype () {
    echo "Waiting for the $2 $1 to get a score"
    oio-wait-scored.sh -u -N "$2" -n "$NS" -s "$1" -t 15 >/dev/null
}


#-------------------------------------------------------------------------------

G_DEBUG_LEVEL=WARN
if [ $verbose != 0 ] ; then
    G_DEBUG_LEVEL=TRACE
    echo "# $0" \
        "-I \"${IP}\"" \
        "-P \"${PORT}\"" \
        "-N \"${NS}\"" \
        "-Z \"${ZKSLOW}\"" \
        "${BOOTSTRAP_CONFIG}"
fi
export G_DEBUG_LEVEL

if [ $verbose -ge 1 ] ; then set -x ; fi

# Stop and clean a previous installation.
pgrep -u "$UID" --full gridinit | while read pidof_gridinit ; do
    # First try a clean stop of gridinit's children
    if [ -e "$GRIDINIT_SOCK" ] ; then
        if ! gridinit_cmd -S "$GRIDINIT_SOCK" stop >/dev/null ; then
            echo "Failed to send 'stop' to gridinit"
        fi
    fi
    # We know by experience this might fail, so try to kill gridinit's children
    if ! pkill -u "$UID" -P "$pidof_gridinit" ; then
        echo "Failed to kill gridinit children" 1>&2
    fi
    # Kill gridinit until it dies with its children
    count=0
    while kill "$pidof_gridinit" ; do
        # Waiting for gridinit ...
        if [ "$count" -gt 20 ] ; then
            echo "Gridinit doesn't want to die gracefully. Go for euthanasy"
            ( pkill -9 -u "$UID" oio-event-agent || exit 0 )
        fi
            timeout 30
        done
done

# Generate a new configuration and start the new gridinit

mkdir -p "$OIO" && cd "$OIO" && (rm -rf sds.conf sds/{conf,data,run,logs})
bootstrap_opt=
if [[ -n "${PORT}" ]] ; then bootstrap_opt="${bootstrap_opt} --port ${PORT}" ; fi
<<<<<<< HEAD
oio-bootstrap.py $bootstrap_opt -d ${BOOTSTRAP_CONFIG} "$NS" "$IP" > /tmp/oio-bootstrap.$$
=======
if [[ -n "${PROFILE}" ]] ; then bootstrap_opt="${bootstrap_opt} --profile ${PROFILE}" ; fi
${PREFIX}-bootstrap.py $bootstrap_opt -d ${BOOTSTRAP_CONFIG} "$NS" "$IP" > /tmp/oio-bootstrap.$$
>>>>>>> 737a8de1


. /tmp/oio-bootstrap.$$
rm -f /tmp/oio-bootstrap.$$


gridinit -s OIO,gridinit -d ${SDS}/conf/gridinit.conf

# Initiate Zookeeper (if necessary)
ZK=$(oio-cluster --local-cfg | grep "$NS/zookeeper" ; exit 0)
if [ -n "$ZK" ] ; then
    opts=--lazy
    for srvtype in ${AVOID} ; do opts="${opts} --avoid=${srvtype}" ; done
    if [ $ZKSLOW -ne 0 ] ; then opts="${opts} --slow" ; fi
	zk-reset.py "$NS" ;
    zk-bootstrap.py --lazy $opts "$NS"
fi


# Wait for the gridinit's startup
count=0
while ! pkill -u "$UID" --full -0 gridinit ; do
    timeout 15 "gridinit startup"
done
while ! [ -e "$GRIDINIT_SOCK" ] ; do
    timeout 30 "gridinit readyness"
done
pidof_gridinit=$(pgrep -u "$UID" --full gridinit)


echo -e "\n### Start gridinit and wait for the services to register"
gridinit_cmd -S "$GRIDINIT_SOCK" reload >/dev/null
gridinit_cmd -S "$GRIDINIT_SOCK" start "@${NS}" >/dev/null

COUNT=$(oio-test-config.py -c -t meta2 -t rawx -t sqlx)
wait_for_srvtype "sqlx rawx meta2" "$COUNT"
COUNT=$(oio-test-config.py -c -t meta0 -t meta1)
wait_for_srvtype "meta0 meta1" "$COUNT"
COUNT=$(oio-test-config.py -c -t rdir)
wait_for_srvtype "rdir" "$COUNT"


echo -e "\n### Init the meta0/meta1 directory"
openio \
<<<<<<< HEAD
	--oio-ns "$NS" -v directory bootstrap --check \
	--replicas $(oio-test-config.py -v directory_replicas)
=======
	--oio-ns "$NS" -v directory bootstrap --check --no-rdir \
	--replicas $(${PREFIX}-test-config.py -v directory_replicas)
>>>>>>> 737a8de1

echo -e "\n### Assign rdir services"
openio --oio-ns "$NS" -v volume admin bootstrap

echo -e "\n### Wait for the services to have a score"
openio -q --oio-ns "$NS" cluster unlockall
oio-wait-scored.sh -n "$NS" -t 60 >/dev/null
oio-flush-all.sh -n "$NS" >/dev/null

find $SDS -type d | xargs chmod a+rx
gridinit_cmd -S "$GRIDINIT_SOCK" status2
oio-cluster -r "$NS"
<|MERGE_RESOLUTION|>--- conflicted
+++ resolved
@@ -118,12 +118,8 @@
 mkdir -p "$OIO" && cd "$OIO" && (rm -rf sds.conf sds/{conf,data,run,logs})
 bootstrap_opt=
 if [[ -n "${PORT}" ]] ; then bootstrap_opt="${bootstrap_opt} --port ${PORT}" ; fi
-<<<<<<< HEAD
+if [[ -n "${PROFILE}" ]] ; then bootstrap_opt="${bootstrap_opt} --profile ${PROFILE}" ; fi
 oio-bootstrap.py $bootstrap_opt -d ${BOOTSTRAP_CONFIG} "$NS" "$IP" > /tmp/oio-bootstrap.$$
-=======
-if [[ -n "${PROFILE}" ]] ; then bootstrap_opt="${bootstrap_opt} --profile ${PROFILE}" ; fi
-${PREFIX}-bootstrap.py $bootstrap_opt -d ${BOOTSTRAP_CONFIG} "$NS" "$IP" > /tmp/oio-bootstrap.$$
->>>>>>> 737a8de1
 
 
 . /tmp/oio-bootstrap.$$
@@ -168,13 +164,8 @@
 
 echo -e "\n### Init the meta0/meta1 directory"
 openio \
-<<<<<<< HEAD
-	--oio-ns "$NS" -v directory bootstrap --check \
+	--oio-ns "$NS" -v directory bootstrap --check --no-rdir \
 	--replicas $(oio-test-config.py -v directory_replicas)
-=======
-	--oio-ns "$NS" -v directory bootstrap --check --no-rdir \
-	--replicas $(${PREFIX}-test-config.py -v directory_replicas)
->>>>>>> 737a8de1
 
 echo -e "\n### Assign rdir services"
 openio --oio-ns "$NS" -v volume admin bootstrap
