# Copyright (C) 2016-2017 OpenIO SAS, as part of OpenIO SDS
#
# This library is free software; you can redistribute it and/or
# modify it under the terms of the GNU Lesser General Public
# License as published by the Free Software Foundation; either
# version 3.0 of the License, or (at your option) any later version.
#
# This library is distributed in the hope that it will be useful,
# but WITHOUT ANY WARRANTY; without even the implied warranty of
# MERCHANTABILITY or FITNESS FOR A PARTICULAR PURPOSE.  See the GNU
# Lesser General Public License for more details.
#
# You should have received a copy of the GNU Lesser General Public
# License along with this library.


import logging
import time
from oio.api.object_storage import ObjectStorageApi
from oio.api.object_storage import _sort_chunks as sort_chunks
from oio.common import exceptions as exc
from tests.utils import random_str, random_data, BaseTestCase


class TestObjectStorageAPI(BaseTestCase):

    def setUp(self):
        super(TestObjectStorageAPI, self).setUp()
        self.api = ObjectStorageApi(self.ns, endpoint=self.uri)
        self.created = list()

    def tearDown(self):
        super(TestObjectStorageAPI, self).tearDown()
        for ct, name in self.created:
            try:
                self.api.object_delete(self.account, ct, name)
            except Exception:
                logging.exception("Failed to delete %s/%s/%s//%s",
                                  self.ns, self.account, ct, name)

    def _create(self, name, metadata=None):
        return self.api.container_create(self.account, name,
                                         properties=metadata)

    def _delete(self, name):
        self.api.container_delete(self.account, name)

    def _clean(self, name, clear=False):
        if clear:
            # must clean properties before
            self.api.container_del_properties(self.account, name, [])
        self._delete(name)

    def _get_properties(self, name, properties=None):
        return self.api.container_get_properties(
            self.account, name, properties=properties)

    def _set_properties(self, name, properties=None):
        return self.api.container_set_properties(
            self.account, name, properties=properties)

    def test_container_show(self):
        # container_show on unknown container
        name = random_str(32)
        self.assertRaises(
            exc.NoSuchContainer, self.api.container_show, self.account, name)

        self._create(name)
        # container_show on existing container
        res = self.api.container_show(self.account, name)
        self.assertIsNot(res['properties'], None)

        self._delete(name)
        # container_show on deleted container
        self.assertRaises(
            exc.NoSuchContainer, self.api.container_show, self.account, name)

    def test_container_create(self):
        name = random_str(32)
        res = self._create(name)
        self.assertEqual(res, True)

        # second create
        res = self._create(name)
        self.assertEqual(res, False)

        # clean
        self._delete(name)

    def test_create_properties(self):
        name = random_str(32)

        metadata = {
            random_str(32): random_str(32),
            random_str(32): random_str(32),
        }
        res = self._create(name, metadata)
        self.assertEqual(res, True)

        data = self._get_properties(name)

        self.assertEqual(data['properties'], metadata)

        # clean
        self._clean(name, True)

    def test_container_delete(self):
        name = random_str(32)

        # container_delete on unknown container
        self.assertRaises(
            exc.NoSuchContainer, self.api.container_delete, self.account, name)

        res = self._create(name)
        self.assertEqual(res, True)
        # container_delete on existing container
        self._delete(name)

        # verify deleted
        self.assertRaises(
            exc.NoSuchContainer, self.api.container_show, self.account, name)

        # second delete
        self.assertRaises(
            exc.NoSuchContainer, self.api.container_delete, self.account, name)

        # verify deleted
        self.assertRaises(
            exc.NoSuchContainer, self.api.container_show, self.account, name)

    def test_container_get_properties(self):
        name = random_str(32)

        # container_get_properties on unknown container
        self.assertRaises(
            exc.NoSuchContainer, self.api.container_get_properties,
            self.account, name)

        res = self._create(name)
        self.assertEqual(res, True)

        # container_get_properties on existing container
        data = self.api.container_get_properties(self.account, name)
        self.assertEqual(data['properties'], {})
        self.assertIsNot(data['system'], None)
        self.assertIn("sys.user.name", data['system'])

        # container_get_properties
        metadata = {
            random_str(32): random_str(32),
            random_str(32): random_str(32),
        }
        self._set_properties(name, metadata)

        data = self.api.container_get_properties(self.account, name)
        self.assertEqual(data['properties'], metadata)

        # clean
        self._clean(name, True)

        # container_get_properties on deleted container
        self.assertRaises(
            exc.NoSuchContainer, self.api.container_get_properties,
            self.account, name)

    def test_container_get_properties_filtered(self):
        self.skipTest("Server side properties filtering not implemented")
        name = random_str(32)

        res = self._create(name)
        self.assertEqual(res, True)

        # container_get_properties on existing container
        data = self.api.container_get_properties(self.account, name)
        self.assertEqual(data['properties'], {})

        # container_get_properties
        metadata = {
            random_str(32): random_str(32),
            random_str(32): random_str(32),
        }
        self._set_properties(name, metadata)

        # container_get_properties specify key
        key = metadata.keys().pop(0)

        data = self.api.container_get_properties(self.account, name, [key])
        self.assertEqual({key: metadata[key]}, data['properties'])

        # clean
        self._clean(name, True)

    def test_container_set_properties(self):
        name = random_str(32)

        metadata = {
            random_str(32): random_str(32),
            random_str(32): random_str(32),
        }

        # container_set_properties on unknown container
        self.assertRaises(
            exc.NoSuchContainer, self.api.container_set_properties,
            self.account, name, metadata)

        res = self._create(name)
        self.assertEqual(res, True)

        # container_set_properties on existing container
        self.api.container_set_properties(self.account, name, metadata)
        data = self._get_properties(name)
        self.assertEqual(data['properties'], metadata)

        # container_set_properties
        key = random_str(32)
        value = random_str(32)
        metadata2 = {key: value}
        self._set_properties(name, metadata2)
        metadata.update(metadata2)

        data = self._get_properties(name)
        self.assertEqual(data['properties'], metadata)

        # container_set_properties overwrite key
        key = metadata.keys().pop(0)
        value = random_str(32)
        metadata3 = {key: value}

        metadata.update(metadata3)
        self.api.container_set_properties(self.account, name, metadata3)
        data = self._get_properties(name)
        self.assertEqual(data['properties'], metadata)

        # clean
        self._clean(name, True)

        # container_set_properties on deleted container
        self.assertRaises(
            exc.NoSuchContainer, self.api.container_set_properties,
            self.account, name, metadata)

    def test_del_properties(self):
        name = random_str(32)

        metadata = {
            random_str(32): random_str(32),
            random_str(32): random_str(32),
        }

        # container_del_properties on unknown container
        self.assertRaises(
            exc.NoSuchContainer, self.api.container_del_properties,
            self.account, name, [])

        res = self._create(name, metadata)
        self.assertEqual(res, True)

        key = metadata.keys().pop()
        del metadata[key]

        # container_del_properties on existing container
        self.api.container_del_properties(self.account, name, [key])
        data = self._get_properties(name)
        self.assertNotIn(key, data['properties'])

        key = random_str(32)
        # We do not check if a property exists before deleting it
        # self.assertRaises(
        #     exc.NoSuchContainer, self.api.container_del_properties,
        #     self.account, name, [key])
        self.api.container_del_properties(self.account, name, [key])

        data = self._get_properties(name)
        self.assertEqual(data['properties'], metadata)

        # clean
        self._clean(name, True)

        # container_del_properties on deleted container
        self.assertRaises(
            exc.NoSuchContainer, self.api.container_del_properties,
            self.account, name, metadata.keys())

    def test_object_create_mime_type(self):
        name = random_str(32)
        self.api.object_create(self.account, name, data="data", obj_name=name,
                               mime_type='text/custom')
        meta, _ = self.api.object_locate(self.account, name, name)
        self.assertEqual(meta['mime_type'], 'text/custom')

    def _upload_data(self, name):
        chunksize = int(self.conf["chunk_size"])
        size = int(chunksize * 12)
        data = random_data(int(size))
        self.api.object_create(self.account, name, obj_name=name,
                               data=data)
        self.created.append((name, name))
        _, chunks = self.api.object_locate(self.account, name, name)
        logging.debug("Chunks: %s", chunks)
        return sort_chunks(chunks, False), data

    def _fetch_range(self, name, range_):
        if not isinstance(range_[0], tuple):
            ranges = (range_, )
        else:
            ranges = range_
        stream = self.api.object_fetch(
                self.account, name, name, ranges=ranges)[1]
        data = ""
        for chunk in stream:
            data += chunk
        return data

    def test_object_fetch_range_start(self):
        """From 0 to somewhere"""
        name = random_str(16)
        _, data = self._upload_data(name)
        end = 666
        fdata = self._fetch_range(name, (0, end))
        self.assertEqual(len(fdata), end+1)
        self.assertEqual(fdata, data[0:end+1])

    def test_object_fetch_range_end(self):
        """From somewhere to end"""
        name = random_str(16)
        chunks, data = self._upload_data(name)
        start = 666
        last = max(chunks.keys())
        end = chunks[last][0]['offset'] + chunks[last][0]['size']
        fdata = self._fetch_range(name, (start, end))
        self.assertEqual(len(fdata), len(data) - start)
        self.assertEqual(fdata, data[start:])

    def test_object_fetch_range_metachunk_start(self):
        """From the start of the second metachunk to somewhere"""
        name = random_str(16)
        chunks, data = self._upload_data(name)
        start = chunks[1][0]['offset']
        end = start + 666
        fdata = self._fetch_range(name, (start, end))
        self.assertEqual(len(fdata), end-start+1)
        self.assertEqual(fdata, data[start:end+1])

    def test_object_fetch_range_metachunk_end(self):
        """From somewhere to end of the first metachunk"""
        name = random_str(16)
        chunks, data = self._upload_data(name)
        start = 666
        end = chunks[0][0]['size'] - 1
        fdata = self._fetch_range(name, (start, end))
        self.assertEqual(len(fdata), end-start+1)
        self.assertEqual(fdata, data[start:end+1])

    def test_object_fetch_range_2_metachunks(self):
        """
        From somewhere in the first metachunk
        to somewhere in the second metachunk
        """
        name = random_str(16)
        chunks, data = self._upload_data(name)
        start = 666
        end = start + chunks[0][0]['size'] - 1
        fdata = self._fetch_range(name, (start, end))
        self.assertEqual(len(fdata), end-start+1)
        self.assertEqual(fdata, data[start:end+1])

    def test_object_fetch_several_ranges(self):
        """
        Download several ranges at once.
        """
        name = random_str(16)
        chunks, data = self._upload_data(name)
        start = 666
        end = start + chunks[0][0]['size'] - 1
        fdata = self._fetch_range(name, ((start, end), (end+1, end+2)))
        self.assertEqual(len(fdata), end-start+3)
        self.assertEqual(fdata, data[start:end+3])

        # Notice that we download some bytes from the second metachunk
        # before some from the first.
        fdata = self._fetch_range(
            name,
            ((chunks[0][0]['size'], chunks[0][0]['size'] + 2),
             (0, 1), (1, 2), (4, 6)))
        self.assertEqual(len(fdata), 10)
        self.assertEqual(
            fdata,
            data[chunks[0][0]['size']:chunks[0][0]['size'] + 3] +
            data[0:2] + data[1:3] + data[4:7])

    def test_object_create_then_append(self):
        """Create an object then append data"""
        name = random_str(16)
        self.api.object_create(self.account, name, data="1"*128, obj_name=name)
        _, size, _ = self.api.object_create(
            self.account, name, data="2"*128, obj_name=name, append=True)
        self.assertEqual(size, 128)
        _, data = self.api.object_fetch(self.account, name, name)
        data = "".join(data)
        self.assertEqual(len(data), 256)
        self.assertEqual(data, "1" * 128 + "2" * 128)

    def test_object_create_from_append(self):
        """Create an object with append operation"""
        name = random_str(16)
        self.api.container_create(self.account, name)
        self.api.object_create(self.account, name, data="1"*128, obj_name=name,
                               append=True)
        _, data = self.api.object_fetch(self.account, name, name)
        data = "".join(data)
        self.assertEqual(len(data), 128)
        self.assertEqual(data, "1"*128)

    def test_container_object_create_from_append(self):
        """Try to create container and object with append operation"""
        name = random_str(16)
        _chunks, size, checksum = self.api.object_create(
            self.account, name, data="1"*128, obj_name=name, append=True)
        self.assertEqual(size, 128)

        meta = self.api.object_get_properties(self.account, name, name)
        self.assertEqual(meta.get('hash', "").lower(), checksum.lower())

<<<<<<< HEAD
    def test_container_refresh(self):
        account = random_str(32)
        # container_refresh on unknown container
        name = random_str(32)
        self.assertRaises(
            exc.NoSuchContainer, self.api.container_refresh, account, name)

        self.api.container_create(account, name)
        time.sleep(0.5)  # ensure container event have been processed
        # container_refresh on existing container
        self.api.container_refresh(account, name)
        time.sleep(0.5)  # ensure container event have been processed
        res = self.api.container_list(account, prefix=name)
        name_container, nb_objects, nb_bytes, _ = res[0]
        self.assertEqual(name_container, name)
        self.assertEqual(nb_objects, 0)
        self.assertEqual(nb_bytes, 0)

        self.api.object_create(account, name, data="data", obj_name=name)
        time.sleep(0.5)  # ensure container event have been processed
        # container_refresh on existing container with data
        self.api.container_refresh(account, name)
        time.sleep(0.5)  # ensure container event have been processed
        res = self.api.container_list(account, prefix=name)
        name_container, nb_objects, nb_bytes, _ = res[0]
        self.assertEqual(name_container, name)
        self.assertEqual(nb_objects, 1)
        self.assertEqual(nb_bytes, 4)

        self.api.object_delete(account, name, name)
        time.sleep(0.5)  # ensure container event have been processed
        self.api.container_delete(account, name)
        time.sleep(0.5)  # ensure container event have been processed
        # container_refresh on deleted container
        self.assertRaises(
            exc.NoSuchContainer, self.api.container_refresh, account, name)

        self.api.account_delete(account)

    def test_container_refresh_user_not_found(self):
        name = random_str(32)
        self.api.account.container_update(name, name, {"mtime": time.time()})
        self.api.container_refresh(name, name)
        containers = self.api.container_list(name)
        self.assertEqual(len(containers), 0)
        self.api.account_delete(name)

    def test_account_refresh(self):
        # account_refresh on unknown account
        account = random_str(32)
        self.assertRaises(
            exc.NoSuchAccount, self.api.account_refresh, account)

        # account_refresh on existing account
        self.api.account_create(account)
        self.api.account_refresh(account)
        time.sleep(0.5)  # ensure container event have been processed
        res = self.api.account_show(account)
        self.assertEqual(res["bytes"], 0)
        self.assertEqual(res["objects"], 0)
        self.assertEqual(res["containers"], 0)

        name = random_str(32)
        self.api.object_create(account, name, data="data", obj_name=name)
        time.sleep(0.5)  # ensure container event have been processed
        self.api.account_refresh(account)
        time.sleep(0.5)  # ensure container event have been processed
        res = self.api.account_show(account)
        self.assertEqual(res["bytes"], 4)
        self.assertEqual(res["objects"], 1)
        self.assertEqual(res["containers"], 1)

        self.api.object_delete(account, name, name)
        time.sleep(0.5)  # ensure container event have been processed
        self.api.container_delete(account, name)
        time.sleep(0.5)  # ensure container event have been processed
        self.api.account_delete(account)
        # account_refresh on deleted account
        self.assertRaises(
            exc.NoSuchAccount, self.api.account_refresh, account)

    def test_all_accounts_refresh(self):
        # clear accounts
        accounts = self.api.account_list()
        for account in accounts:
            try:
                self.api.account_flush(account)
                self.api.account_delete(account)
            except exc.NoSuchAccount:  # account remove in the meantime
                pass

        # all_accounts_refresh with 0 account
        self.api.all_accounts_refresh()

        # all_accounts_refresh with 2 account
        account1 = random_str(32)
        self.api.account_create(account1)
        account2 = random_str(32)
        self.api.account_create(account2)
        self.api.all_accounts_refresh()
        res = self.api.account_show(account1)
        self.assertEqual(res["bytes"], 0)
        self.assertEqual(res["objects"], 0)
        self.assertEqual(res["containers"], 0)
        res = self.api.account_show(account2)
        self.assertEqual(res["bytes"], 0)
        self.assertEqual(res["objects"], 0)
        self.assertEqual(res["containers"], 0)

        self.api.account_delete(account1)
        self.api.account_delete(account2)

    def test_account_flush(self):
        # account_flush on unknown account
        account = random_str(32)
        self.assertRaises(
            exc.NoSuchAccount, self.api.account_flush, account)

        # account_flush on existing account
        name1 = random_str(32)
        self.api.container_create(account, name1)
        name2 = random_str(32)
        self.api.container_create(account, name2)
        time.sleep(0.5)  # ensure container event have been processed
        self.api.account_flush(account)
        containers = self.api.container_list(account)
        self.assertEqual(len(containers), 0)
        res = self.api.account_show(account)
        self.assertEqual(res["bytes"], 0)
        self.assertEqual(res["objects"], 0)
        self.assertEqual(res["containers"], 0)

        self.api.container_delete(account, name1)
        self.api.container_delete(account, name2)
        time.sleep(0.5)  # ensure container event have been processed
        self.api.account_delete(account)

        # account_flush on deleted account
        self.assertRaises(
            exc.NoSuchAccount, self.api.account_flush, account)
=======
    def test_object_create_then_truncate(self):
        """Create an object then truncate data"""
        name = random_str(16)
        self.api.object_create(self.account, name, data="1"*128, obj_name=name)
        self.api.object_truncate(self.account, name, name, size=64)
        _, data = self.api.object_fetch(self.account, name, name)
        data = "".join(data)
        self.assertEqual(len(data), 64)
        self.assertEqual(data, "1" * 64)

    def test_object_create_append_then_truncate(self):
        """Create an object, append data then truncate on chunk boundary"""
        name = random_str(16)
        self.api.object_create(self.account, name, data="1"*128, obj_name=name)
        _, size, _ = self.api.object_create(
            self.account, name, data="2"*128, obj_name=name, append=True)
        self.assertEqual(size, 128)

        self.api.object_truncate(self.account, name, name, size=128)
        _, data = self.api.object_fetch(self.account, name, name)
        data = "".join(data)
        self.assertEqual(len(data), 128)
        self.assertEqual(data, "1" * 128)

        self.api.object_truncate(self.account, name, name, size=128)

    def test_object_create_then_invalid_truncate(self):
        """Create an object, append data then try to truncate outside object
           range"""
        name = random_str(16)
        self.api.object_create(self.account, name, data="1"*128, obj_name=name)
        self.assertRaises(
            exc.OioException, self.api.object_truncate, self.account, name,
            name, size=-1)
        self.assertRaises(
            exc.OioException, self.api.object_truncate, self.account, name,
            name, size=129)
>>>>>>> 6d6cc220
<|MERGE_RESOLUTION|>--- conflicted
+++ resolved
@@ -421,7 +421,6 @@
         meta = self.api.object_get_properties(self.account, name, name)
         self.assertEqual(meta.get('hash', "").lower(), checksum.lower())
 
-<<<<<<< HEAD
     def test_container_refresh(self):
         account = random_str(32)
         # container_refresh on unknown container
@@ -562,7 +561,7 @@
         # account_flush on deleted account
         self.assertRaises(
             exc.NoSuchAccount, self.api.account_flush, account)
-=======
+
     def test_object_create_then_truncate(self):
         """Create an object then truncate data"""
         name = random_str(16)
@@ -599,5 +598,4 @@
             name, size=-1)
         self.assertRaises(
             exc.OioException, self.api.object_truncate, self.account, name,
-            name, size=129)
->>>>>>> 6d6cc220
+            name, size=129)