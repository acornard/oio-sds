/*
OpenIO SDS sqliterepo
Copyright (C) 2014 Worldine, original work as part of Redcurrant
Copyright (C) 2015 OpenIO, modified as part of OpenIO Software Defined Storage

This library is free software; you can redistribute it and/or
modify it under the terms of the GNU Lesser General Public
License as published by the Free Software Foundation; either
version 3.0 of the License, or (at your option) any later version.

This library is distributed in the hope that it will be useful,
but WITHOUT ANY WARRANTY; without even the implied warranty of
MERCHANTABILITY or FITNESS FOR A PARTICULAR PURPOSE.  See the GNU
Lesser General Public License for more details.

You should have received a copy of the GNU Lesser General Public
License along with this library.
*/

#include <glib.h>

#ifndef HAVE_EXTRA_ASSERT
#define HAVE_EXTRA_ASSERT 1
#endif

#undef GQ
#define GQ() g_quark_from_static_string("oio.sqlite")

#include <metautils/lib/metautils.h>
#include <sqliterepo/election.h>
#include <sqliterepo/version.h>
#include <sqliterepo/sqlx_remote.h>

#include "../../sqliterepo/election.c"

static volatile gint64 CLOCK_START = 0;
static volatile gint64 CLOCK = 0;

static gint64 _get_monotonic (void) { return CLOCK; }
static gint64 _get_real (void) { return CLOCK; }

static void
member_reset_requests(struct election_member_s *m)
{
	m->requested_LEAVE = 0;
	m->requested_USE = 0;
	m->requested_PIPEFROM = 0;
	m->requested_LEFT_MASTER = 0;
	m->requested_LEFT_SELF = 0;
}

static gboolean
member_has_request (struct election_member_s *m)
{
	return m->requested_LEAVE != 0
		|| m->requested_USE != 0
		|| m->requested_PIPEFROM != 0
		|| m->requested_LEFT_MASTER != 0
		|| m->requested_LEFT_SELF != 0;
}

/* -------------------------------------------------------------------------- */

static const char * _get_id (gpointer ctx) { (void) ctx; return "ID0"; }

static GError*
_get_peers (gpointer ctx UNUSED, const struct sqlx_name_s *n UNUSED,
		gboolean nocache UNUSED, gchar ***result)
{
	if (result) {
		static char *tab[] = { "ID1", "ID0", NULL };
		*result = g_strdupv (tab);
	}
	return NULL;
}

static GError*
_get_peers_none (gpointer ctx UNUSED, const struct sqlx_name_s *n UNUSED,
		gboolean nocache UNUSED, gchar ***result)
{
	if (result)
		*result = g_malloc0(sizeof(gchar*));
	return NULL;
}

static GError*
_get_vers (gpointer ctx UNUSED, const struct sqlx_name_s *n UNUSED,
		GTree **result)
{
	if (result)
		*result = version_empty();
	return NULL;
}

/* Dummy Peering ------------------------------------------------------------ */

static void _peering_destroy (struct sqlx_peering_s *self);

static void _peering_use (struct sqlx_peering_s *self,
			const char *url,
			const struct sqlx_name_s *n);

static void _peering_getvers (struct sqlx_peering_s *self,
			const char *url,
			const struct sqlx_name_s *n,
			/* for the return */
			struct election_manager_s *manager,
			guint reqid,
			sqlx_peering_getvers_end_f result);

static void _peering_pipefrom (struct sqlx_peering_s *self,
			const char *url,
			const struct sqlx_name_s *n,
			const char *src,
			/* for the return */
			struct election_manager_s *manager,
			guint reqid,
			sqlx_peering_pipefrom_end_f result);

struct sqlx_peering_vtable_s vtable_peering_NOOP =
{
	_peering_destroy, _peering_use, _peering_getvers, _peering_pipefrom
};

static void _peering_destroy (struct sqlx_peering_s *self) { g_free (self); }

static void
_peering_use (struct sqlx_peering_s *self,
			const char *url,
			const struct sqlx_name_s *n)
{
	(void) self, (void) url, (void) n;
	GRID_DEBUG (">>> %s (%s)", __FUNCTION__, url);
}

static void
_peering_getvers (struct sqlx_peering_s *self,
			const char *url,
			const struct sqlx_name_s *n,
			/* for the return */
			struct election_manager_s *manager,
			guint reqid,
			sqlx_peering_getvers_end_f result)
{
	(void) self, (void) url, (void) n;
	(void) manager, (void) reqid, (void) result;
}

static void
_peering_pipefrom (struct sqlx_peering_s *self,
			const char *url,
			const struct sqlx_name_s *n,
			const char *src,
			/* for the return */
			struct election_manager_s *manager,
			guint reqid,
			sqlx_peering_pipefrom_end_f result)
{
	(void) self, (void) url, (void) n, (void) src;
	(void) manager, (void) reqid, (void) result;
}

static struct sqlx_peering_s *
_peering_noop (void)
{
	struct sqlx_peering_abstract_s *out = g_malloc0 (sizeof (*out));
	out->vtable = &vtable_peering_NOOP;
	return (struct sqlx_peering_s*) out;
}

/* Dummy Syncing ------------------------------------------------------------ */

enum hook_type_e
{
	CMD_CREATE = 1,
	CMD_DELETE,
	CMD_EXIST,
	CMD_GET,
	CMD_LIST,
};

static const char *
_pending_2str (enum hook_type_e t)
{
	switch (t) {
		ON_ENUM(,CMD_CREATE);
		ON_ENUM(,CMD_DELETE);
		ON_ENUM(,CMD_EXIST);
		ON_ENUM(,CMD_GET);
		ON_ENUM(,CMD_LIST);
	}

	g_assert_not_reached ();
	return NULL;
}

struct sqlx_sync_s
{
	struct sqlx_sync_vtable_s *vtable;
	GArray *pending;
};

static void _sync_clear (struct sqlx_sync_s *ss);

static GError* _sync_open (struct sqlx_sync_s *ss);

static void _sync_close (struct sqlx_sync_s *ss);

static int _sync_acreate (struct sqlx_sync_s *ss, const char *path, const char *v,
		int vlen, int flags, string_completion_t completion, const void *data);

static int _sync_adelete (struct sqlx_sync_s *ss, const char *path, int version,
		void_completion_t completion, const void *data);

static int _sync_awexists (struct sqlx_sync_s *ss, const char *path,
		watcher_fn watcher, void* watcherCtx,
		stat_completion_t completion, const void *data);

static int _sync_awget (struct sqlx_sync_s *ss, const char *path,
		watcher_fn watcher, void* watcherCtx,
		data_completion_t completion, const void *data);

static int _sync_awget_children (struct sqlx_sync_s *ss, const char *path,
		watcher_fn watcher, void* watcherCtx,
		strings_completion_t completion, const void *data);

static int _sync_awget_siblings (struct sqlx_sync_s *ss, const char *path,
		watcher_fn watcher, void* watcherCtx,
		strings_completion_t completion, const void *data);

static void _sync_set_exit_hook (struct sqlx_sync_s *ss,
		void (*on_exit) (void*), void *on_exit_ctx);

struct sqlx_sync_vtable_s vtable_sync_NOOP =
{
	_sync_clear, _sync_open, _sync_close,
	_sync_acreate, _sync_adelete, _sync_awexists,
	_sync_awget, _sync_awget_children, _sync_awget_siblings,
	_sync_set_exit_hook
};

static void
_sync_clear (struct sqlx_sync_s *ss)
{
	EXTRA_ASSERT (ss->vtable == &vtable_sync_NOOP);
	g_array_free (ss->pending, TRUE);
	g_free (ss);
}

static GError *
_sync_open (struct sqlx_sync_s *ss)
{
	(void) ss;
	GRID_DEBUG ("%s", __FUNCTION__);
	return NULL;
}

static void
_sync_close (struct sqlx_sync_s *ss)
{
	(void) ss;
	GRID_DEBUG ("%s", __FUNCTION__);
}

static int
_sync_acreate (struct sqlx_sync_s *ss, const char *path, const char *v,
		int vlen, int flags, string_completion_t completion, const void *data)
{
	(void) ss;
	(void) path, (void) v, (void) vlen, (void) flags;
	(void) completion, (void) data;
	enum hook_type_e val = CMD_CREATE;
	g_array_append_vals (ss->pending, &val, 1);
	return ZOK;
}

static int
_sync_adelete (struct sqlx_sync_s *ss, const char *path, int version,
		void_completion_t completion, const void *data)
{
	(void) ss, (void) path, (void) version;
	(void) completion, (void) data;
	enum hook_type_e val = CMD_DELETE;
	g_array_append_vals (ss->pending, &val, 1);
	return ZOK;
}

static int
_sync_awexists (struct sqlx_sync_s *ss, const char *path,
		watcher_fn watcher, void* watcherCtx,
		stat_completion_t completion, const void *data)
{
	(void) ss, (void) path;
	(void) watcher, (void) watcherCtx;
	(void) completion, (void) data;
	if (completion) {
		enum hook_type_e val = CMD_EXIST;
		g_array_append_vals (ss->pending, &val, 1);
	}
	return ZOK;
}

static int _sync_awget (struct sqlx_sync_s *ss, const char *path,
		watcher_fn watcher, void* watcherCtx,
		data_completion_t completion, const void *data)
{
	(void) ss, (void) path;
	(void) watcher, (void) watcherCtx;
	(void) completion, (void) data;
	if (completion) {
		enum hook_type_e val = CMD_GET;
		g_array_append_vals (ss->pending, &val, 1);
	}
	return ZOK;
}

static int
_sync_awget_children (struct sqlx_sync_s *ss, const char *path,
		watcher_fn watcher, void* watcherCtx,
		strings_completion_t completion, const void *data)
{
	(void) ss, (void) path;
	(void) watcher, (void) watcherCtx;
	(void) completion, (void) data;
	if (completion) {
		enum hook_type_e val = CMD_LIST;
		g_array_append_vals (ss->pending, &val, 1);
	}
	return ZOK;
}

static int
_sync_awget_siblings (struct sqlx_sync_s *ss, const char *path,
		watcher_fn watcher, void* watcherCtx,
		strings_completion_t completion, const void *data)
{
	(void) ss, (void) path;
	(void) watcher, (void) watcherCtx;
	(void) completion, (void) data;
	if (completion) {
		enum hook_type_e val = CMD_LIST;
		g_array_append_vals (ss->pending, &val, 1);
	}
	return ZOK;
}

static void
_sync_set_exit_hook (struct sqlx_sync_s *ss,
		void (*on_exit) (void*), void *on_exit_ctx)
{
	(void) ss, (void) on_exit, (void) on_exit_ctx;
}

static struct sqlx_sync_s *
_sync_factory__noop (void)
{
	struct sqlx_sync_s *out = g_malloc0 (sizeof (*out));
	out->vtable = &vtable_sync_NOOP;
	out->pending = g_array_new (TRUE, TRUE, sizeof(enum hook_type_e));
	return out;
}

/* -------------------------------------------------------------------------- */

static void
_pending_debug (GString *gs, const GArray *t)
{
	for (guint i=0; i<t->len ;++i) {
		const char *s = _pending_2str (g_array_index(t, enum hook_type_e, i));
		if (i) g_string_append_c (gs, ',');
		g_string_append (gs, s);
	}
}

static gboolean
_pending_check (const GArray *src, ...)
{
	gboolean rc = FALSE;
	/* Build a temporary array of expected values */
	GArray *tmp = g_array_new (TRUE, TRUE, sizeof(enum hook_type_e));
	va_list args;
	va_start(args, src);
	for (;;) {
		enum hook_type_e next = va_arg (args, enum hook_type_e);
		if (next <= 0) break;
		g_array_append_vals (tmp, &next, 1);
	}
	va_end(args);

	if (tmp->len != src->len) {
		GString *gs = g_string_new("");
		g_string_append (gs, "expected=");
		_pending_debug (gs, tmp);
		g_string_append (gs, " got=");
		_pending_debug (gs, src);
		GRID_WARN("Pending elements %s", gs->str);
		g_string_free (gs, TRUE);
		goto exit;
	}

	/* check the elements of <src> are in <tmp> */
	for (guint i=0; i < src->len ;++i) {
		if (g_array_index(src,enum hook_type_e,i)
				!= g_array_index(tmp,enum hook_type_e,i)) {
			const char *s = _pending_2str (g_array_index (src, enum hook_type_e, i));
			GRID_WARN ("%s not expected at %u", s, i);
			goto exit;
		}
	}

	rc = TRUE;
exit:
	g_array_free (tmp, TRUE);
	return rc;
}

#define _test_nochange(evt,arg) do { \
	enum election_step_e _pre = m->step; \
	transition (m, evt, arg); \
	g_assert_cmpint (m->step, ==, _pre); \
} while (0)

<<<<<<< HEAD
#define _pending(...) g_assert_true (_pending_check(sync->pending, __VA_ARGS__))
=======
static void
test_single (void)
{
	struct sqlx_name_s name = {
		.base = "base", .type = "type", .ns = "NS",
	};
	struct replication_config_s config = {
		_get_id, _get_peers, _get_vers, NULL, ELECTION_MODE_GROUP
	};
	struct sqlx_sync_s *sync = NULL;
	struct sqlx_peering_s *peering = NULL;
	struct election_manager_s *manager = NULL;
	GArray *iv = g_array_new (0,0,sizeof(gint64));
	gint64 i64 = 0;
	guint u = 0;

	CLOCK_START = CLOCK = oio_ext_rand_int ();

	sync = _sync_factory__noop ();
	g_assert_nonnull (sync);
	peering = _peering_noop ();
	g_assert_nonnull (peering);

	g_assert_no_error (election_manager_create (&config, &manager));
	manager->synchronous_completions = TRUE;
	g_assert_nonnull (manager);
	election_manager_set_sync (manager, sync);
	election_manager_set_peering (manager, peering);

	_test_notfound ();

	g_assert_no_error (_election_init (manager, &name));

	_test_nochange (EVT_LIST_OK, NULL);
	_pending (0);
	_test_nochange (EVT_LIST_KO, NULL);
	_pending (0);
	_test_nochange (EVT_RESYNC_DONE, &u);
	_pending (0);
	_test_nochange (EVT_MASTER_KO, NULL);
	_pending (0);
	_test_nochange (EVT_MASTER_EMPTY, NULL);
	_pending (0);
	_test_nochange (EVT_MASTER_OK, NULL);
	_pending (0);
	_test_nochange (EVT_MASTER_CHANGE, NULL);
	_pending (0);

	_test_transition (EVT_NONE, NULL, STEP_CANDREQ);
	_pending (CREATE, 0);
	_test_nochange (EVT_NONE, NULL);
	_pending (CREATE, 0);
	_test_nochange (EVT_MASTER_KO, NULL);
	_pending (CREATE, 0);
	_test_nochange (EVT_MASTER_EMPTY, NULL);
	_pending (CREATE, 0);
	_test_nochange (EVT_MASTER_OK, NULL);
	_pending (CREATE, 0);
	_test_nochange (EVT_MASTER_CHANGE, NULL);
	_pending (CREATE, 0);

#if 0
	_test_transition (EVT_DISCONNECTED, NULL, STEP_FAILED);
	_test_nochange (EVT_DISCONNECTED, NULL);
	_test_nochange (EVT_NONE, NULL);

	CLOCK += manager->delay_retry_failed + 1;

	_test_transition (EVT_NONE, NULL, STEP_CANDREQ);
#endif

	g_assert_cmpuint (0, ==, election_manager_play_timers (manager, 0));

	g_array_remove_index_fast (sync->pending, 0);
	_pending (0);
	do {
		hashstr_t *key = sqliterepo_hash_name (&name);
		gchar *s = g_strdup_printf("XYZ-1");
		struct election_member_s *m = manager_get_member(manager, key);
		step_StartElection_completion (ZOK, s, m);
		member_unref (m);
		g_free (s);
		g_free (key);
	} while (0);
	_pending (EXISTS_DONE, SIBLINGS_DONE, 0);

	g_array_set_size (iv,0); /* there 2 nodes: 1,2 (MUST be sorted) */
	i64 = 1; g_array_append_vals (iv, &i64, 1);
	i64 = 2; g_array_append_vals (iv, &i64, 1);
	_test_transition (EVT_LIST_OK, iv, STEP_PRELEAD);
	g_array_remove_index (sync->pending, 1);
	_pending (EXISTS_DONE, 0);
	_test_unref();
	g_assert_cmpuint (_refcount(), ==, 2);

	CLOCK += manager->delay_fail_pending + 1;
	g_assert_cmpuint (_refcount(), ==, 2);
	g_assert_cmpuint (1, ==, election_manager_play_timers (manager, 0));
	g_assert_cmpuint (0, ==, election_manager_play_timers (manager, 0));
	CLOCK += manager->delay_expire_failed + 1;
	g_assert_cmpuint (1, ==, election_manager_play_timers (manager, 0));

	_pending (EXISTS_DONE, DELETE, 0);
	g_assert_cmpuint (_refcount(), ==, 3);

	g_assert_cmpuint (0, ==, election_manager_play_timers (manager, 0));

	election_manager_clean (manager);
	sqlx_peering__destroy (peering);
	sqlx_sync_close (sync);
	sqlx_sync_clear (sync);
	g_array_free (iv, TRUE);
}

static void
test_sets (void)
{
	struct replication_config_s config = {
		_get_id, _get_peers, _get_vers, NULL, ELECTION_MODE_GROUP
	};
	struct sqlx_sync_s *sync = NULL;
	struct sqlx_peering_s *peering = NULL;
	struct election_manager_s *manager = NULL;

	CLOCK_START = CLOCK = oio_ext_rand_int ();

	sync = _sync_factory__noop ();
	g_assert_nonnull (sync);
	peering = _peering_noop ();
	g_assert_nonnull (peering);

	g_assert_no_error (election_manager_create (&config, &manager));
	manager->synchronous_completions = TRUE;
	g_assert_nonnull (manager);
	election_manager_set_sync (manager, sync);
	election_manager_set_peering (manager, peering);

	/* Init several bases */
	CLOCK ++;
#define NB 16
	for (int i=0; i<NB ;++i) {
		gchar tmp[128];
		g_snprintf (tmp, sizeof(tmp), "base-%d", i);
		struct sqlx_name_s name = { .base = tmp, .type = "type", .ns = "NS", };
		g_assert_no_error (_election_init (manager, &name));

		hashstr_t *_k = sqliterepo_hash_name (&name);
		struct election_member_s *m = manager_get_member (manager, _k);
		g_free (_k);

		member_set_status (m, STEP_PRELEAD);
		m->last_USE = CLOCK;
		m->last_atime = CLOCK;
		m->myid = 1;
		m->master_id = 1;
	}
	g_assert_cmpuint(NB, ==, manager->members_by_state[STEP_PRELEAD].count);
	CLOCK += manager->delay_fail_pending + 1;
	g_assert_cmpuint (1, ==, election_manager_play_timers (manager, 1));
	g_assert_cmpuint(1, ==, manager->members_by_state[STEP_FAILED].count);
	g_assert_cmpuint(NB-1, ==, manager->members_by_state[STEP_PRELEAD].count);
	g_assert_cmpuint (2, ==, election_manager_play_timers (manager, 2));
	g_assert_cmpuint(3, ==, manager->members_by_state[STEP_FAILED].count);
	g_assert_cmpuint(NB-3, ==, manager->members_by_state[STEP_PRELEAD].count);

	election_manager_clean (manager);
	sqlx_peering__destroy (peering);
	sqlx_sync_close (sync);
	sqlx_sync_clear (sync);
}
>>>>>>> 5740727b

static void
test_create_bad_config(void)
{
	struct election_manager_s *m = NULL;
	GError *err;

	struct replication_config_s cfg0 = {
		NULL, _get_peers_none, _get_vers, NULL, ELECTION_MODE_NONE};
	err = election_manager_create(&cfg0, &m);
	g_assert_error(err, GQ(), ERRCODE_PARAM);
	g_clear_error(&err);

	struct replication_config_s cfg1 = {
		_get_id, NULL, _get_vers, NULL, ELECTION_MODE_NONE};
	err = election_manager_create(&cfg1, &m);
	g_assert_error(err, GQ(), ERRCODE_PARAM);
	g_clear_error(&err);

	struct replication_config_s cfg2 = {
		_get_id, _get_peers_none, NULL, NULL, ELECTION_MODE_NONE};
	err = election_manager_create(&cfg2, &m);
	g_assert_error(err, GQ(), ERRCODE_PARAM);
	g_clear_error(&err);

	struct replication_config_s cfg3 = {
		_get_id, _get_peers_none, _get_vers, NULL, ELECTION_MODE_NONE+3};
	err = election_manager_create(&cfg3, &m);
	g_assert_error(err, GQ(), ERRCODE_PARAM);
	g_clear_error(&err);
}

static void
test_election_init(void)
{
	struct replication_config_s cfg = {
		_get_id, _get_peers_none, _get_vers, NULL, ELECTION_MODE_NONE};
	struct sqlx_sync_s *sync = NULL;
	struct sqlx_peering_s *peering = NULL;
	struct election_manager_s *m = NULL;
	GError *err = NULL;

	sync = _sync_factory__noop ();
	g_assert_nonnull (sync);
	peering = _peering_noop ();
	g_assert_nonnull (peering);
	err = election_manager_create(&cfg, &m);
	g_assert_no_error(err);
	g_assert_nonnull (m);
	m->synchronous_completions = TRUE;
	election_manager_set_sync (m, sync);
	election_manager_set_peering (m, peering);

	for (int i=0; i<8 ;++i) {
		struct sqlx_name_mutable_s n = {.ns="NS", .base=NULL, .type="type"};
		n.base = g_strdup_printf("base-%"G_GUINT32_FORMAT, oio_ext_rand_int());
		err = election_init(m, sqlx_name_mutable_to_const(&n));
		g_assert_no_error(err);
		err = election_exit(m, sqlx_name_mutable_to_const(&n));
		g_assert_no_error(err);
		g_free (n.base);
	}

	election_manager_clean (m);
	sqlx_peering__destroy (peering);
	sqlx_sync_close (sync);
	sqlx_sync_clear (sync);
}

static void
test_create_ok(void)
{
	struct replication_config_s cfg = { _get_id, _get_peers_none, _get_vers,
		NULL, ELECTION_MODE_NONE};
	for (int i=0; i<8 ;++i) {
		struct election_manager_s *m = NULL;
		GError *err = election_manager_create(&cfg, &m);
		g_assert_no_error(err);
		election_manager_clean(m);
	}
}

#define TEST_HEAD() \
	struct sqlx_name_s name = { .base = "base", .type = "type", .ns = "NS", }; \
	struct replication_config_s config = { \
		_get_id, _get_peers, _get_vers, NULL, ELECTION_MODE_GROUP \
	}; \
	struct sqlx_sync_s *sync = NULL; \
	struct sqlx_peering_s *peering = NULL; \
	struct election_manager_s *manager = NULL; \
	CLOCK_START = CLOCK = oio_ext_rand_int (); \
	sync = _sync_factory__noop (); \
	g_assert_nonnull (sync); \
	peering = _peering_noop (); \
	g_assert_nonnull (peering); \
	g_assert_no_error (election_manager_create (&config, &manager)); \
	g_assert_nonnull (manager); \
	election_manager_set_sync (manager, sync); \
	election_manager_set_peering (manager, peering); \
	gchar *_k = sqliterepo_hash_name(&name); \
	g_assert_nonnull(_k); \
	STRING_STACKIFY(_k); \
	struct election_member_s *m = manager_get_member (manager, _k); \
	g_assert_null(m); \
	g_assert_no_error (_election_init (manager, &name)); \
	m = manager_get_member (manager, _k); \
	g_assert_nonnull(m); \

static void test_STEP_NONE (void) {
	TEST_HEAD();

	void RESET() {
		g_array_set_size(sync->pending, 0);
		member_set_status(m, STEP_NONE);
		member_reset(m);
		member_reset_requests(m);
		_member_assert_NONE(m);
	}

	/* Test No-Op transitions */
	static const int ABNORMAL[] = {
		EVT_DISCONNECTED, EVT_LEAVE_REQ, EVT_LEFT_SELF, EVT_LEFT_MASTER,
		EVT_GETVERS_OK, EVT_GETVERS_KO,
		EVT_GETVERS_OLD, EVT_GETVERS_RACE,
		EVT_MASTER_OK, EVT_MASTER_KO, EVT_MASTER_BAD,
		EVT_CREATE_OK, EVT_CREATE_KO,
		EVT_EXISTS_OK, EVT_EXISTS_KO,
		EVT_LIST_OK, EVT_LIST_KO,
		EVT_LEAVE_OK, EVT_LEAVE_KO,
		EVT_SYNC_OK, EVT_SYNC_KO,
		-1 /* end beacon */
	};
	for (const int *pevt=ABNORMAL; *pevt >= 0 ;++pevt) {
		_test_nochange(*pevt, NULL);
		_member_assert_NONE(m);
		_pending(0);
		g_assert_false(member_has_request(m));
	}

	/* Legit transitions */
	RESET();
	transition(m, EVT_NONE, NULL);
	_member_assert_CREATING(m);
	_pending(CMD_CREATE, 0);

	RESET();
	transition(m, EVT_SYNC_REQ, NULL);
	_member_assert_CREATING(m);
	_pending(CMD_CREATE, 0);
}

<<<<<<< HEAD
static void test_STEP_CREATING(void) {
	TEST_HEAD();
=======
	g_assert_no_error (election_manager_create (&config, &manager));
	g_assert_nonnull (manager);
	manager->synchronous_completions = TRUE;
	election_manager_set_sync (manager, sync);
	election_manager_set_peering (manager, peering);
>>>>>>> 5740727b

	void RESET() {
		g_array_set_size(sync->pending, 0);
		member_set_status(m, STEP_CREATING);
		member_reset(m);
		member_reset_requests(m);
		m->pending_ZK_CREATE = 1;
		_member_assert_CREATING(m);
	}

	/* Test No-Op transitions */
	static const int ABNORMAL[] = {
		EVT_NONE, EVT_LEFT_MASTER, EVT_LEFT_SELF,
		EVT_GETVERS_OK, EVT_GETVERS_KO, EVT_GETVERS_OLD, EVT_GETVERS_RACE,
		EVT_MASTER_OK, EVT_MASTER_KO, EVT_MASTER_BAD,
		EVT_EXISTS_OK, EVT_EXISTS_KO,
		EVT_LIST_OK, EVT_LIST_KO,
		EVT_LEAVE_OK, EVT_LEAVE_KO,
		EVT_SYNC_OK, EVT_SYNC_KO,
		-1 /* end beacon */
	};
	for (const int *pevt=ABNORMAL; *pevt >= 0 ;++pevt) {
		RESET();
		_test_nochange(*pevt, NULL);
		_member_assert_CREATING(m);
		_pending(0);
		g_assert_false(member_has_request(m));
	}

	/* interruptions */
	RESET();
	transition(m, EVT_DISCONNECTED, NULL);
	_member_assert_NONE(m);
	_pending(0);

	RESET();
	transition(m, EVT_LEAVE_REQ, NULL);
	_member_assert_CREATING(m);
	_pending(0);
	g_assert_cmpint(m->requested_LEAVE, ==, 1);

	/* Legit transitions with no interruption */
	gint32 id = oio_ext_rand_int_range(G_MININT32, G_MAXINT32);

	RESET();
	transition(m, EVT_CREATE_OK, &id);
	_member_assert_WATCHING(m);
	_pending(CMD_EXIST, 0);
	g_assert_cmpint(m->local_id, ==, id);

	RESET();
	transition(m, EVT_CREATE_KO, NULL);
	_member_assert_FAILED(m);
	_pending(0);
}

static void test_STEP_WATCHING(void) {
	TEST_HEAD();

	void RESET() {
		g_array_set_size(sync->pending, 0);
		member_set_status(m, STEP_WATCHING);
		member_reset(m);
		member_reset_requests(m);
		member_set_local_id(m, oio_ext_rand_int());
		m->pending_ZK_EXISTS = 1;
		_member_assert_WATCHING(m);
	}

	/* Test No-Op transitions */
	static const int ABNORMAL[] = {
		EVT_NONE, EVT_LEFT_MASTER,
		EVT_GETVERS_OK, EVT_GETVERS_KO, EVT_GETVERS_OLD, EVT_GETVERS_RACE,
		EVT_MASTER_OK, EVT_MASTER_KO, EVT_MASTER_BAD,
		EVT_CREATE_OK, EVT_CREATE_KO,
		EVT_LIST_OK, EVT_LIST_KO,
		EVT_LEAVE_OK, EVT_LEAVE_KO,
		EVT_SYNC_OK, EVT_SYNC_KO,
		-1 /* end beacon */
	};
	for (const int *pevt=ABNORMAL; *pevt >= 0 ;++pevt) {
		RESET();
		_test_nochange(*pevt, NULL);
		_member_assert_WATCHING(m);
		_pending(0);
		g_assert_false(member_has_request(m));
	}

	/* interruptions */
	RESET();
	transition(m, EVT_DISCONNECTED, NULL);
	_member_assert_NONE(m);
	_pending(0);

	RESET();
	transition(m, EVT_LEAVE_REQ, NULL);
	_member_assert_WATCHING(m);
	_pending(0);
	g_assert_cmpint(m->requested_LEAVE, ==, 1);

	RESET();
	transition(m, EVT_LEFT_SELF, NULL);
	_member_assert_WATCHING(m);
	_pending(0);
	g_assert_cmpint(m->requested_LEFT_SELF, ==, 1);

	/* Legit transitions with no interruption */
	RESET();
	transition(m, EVT_EXISTS_OK, NULL);
	_member_assert_LISTING(m);
	_pending(CMD_LIST, 0);

	RESET();
	transition(m, EVT_EXISTS_KO, NULL);
	_member_assert_LEAVING(m);
	_pending(CMD_DELETE, 0);
}

static void test_STEP_LISTING(void) {
	TEST_HEAD();

	void RESET() {
		g_array_set_size(sync->pending, 0);
		member_set_status(m, STEP_LISTING);
		member_reset(m);
		member_reset_requests(m);
		member_set_local_id(m, oio_ext_rand_int());
		m->pending_ZK_LIST = 1;
		_member_assert_LISTING(m);
	}

	/* Test No-Op transitions */
	static const int ABNORMAL[] = {
		EVT_NONE, EVT_LEFT_MASTER,
		EVT_GETVERS_OK, EVT_GETVERS_KO, EVT_GETVERS_OLD, EVT_GETVERS_RACE,
		EVT_MASTER_OK, EVT_MASTER_KO, EVT_MASTER_BAD,
		EVT_CREATE_OK, EVT_CREATE_KO,
		EVT_EXISTS_OK, EVT_EXISTS_KO,
		EVT_LEAVE_OK, EVT_LEAVE_KO,
		EVT_SYNC_OK, EVT_SYNC_KO,
		-1 /* end beacon */
	};
	for (const int *pevt=ABNORMAL; *pevt >= 0 ;++pevt) {
		RESET();
		_test_nochange(*pevt, NULL);
		_member_assert_LISTING(m);
		_pending(0);
		g_assert_false(member_has_request(m));
	}

	/* interruptions */
	RESET();
	transition(m, EVT_DISCONNECTED, NULL);
	_member_assert_NONE(m);
	_pending(0);

	RESET();
	transition(m, EVT_LEAVE_REQ, NULL);
	_member_assert_LISTING(m);
	_pending(0);
	g_assert_cmpint(m->requested_LEAVE, ==, 1);

	RESET();
	transition(m, EVT_LEFT_SELF, NULL);
	_member_assert_LISTING(m);
	_pending(0);
	g_assert_cmpint(m->requested_LEFT_SELF, ==, 1);

	/* Legit transitions with no interruption */
	RESET();
	transition(m, EVT_LIST_KO, NULL);
	_member_assert_LEAVING_FAILING(m);
	_pending(CMD_DELETE, 0);

	gint64 i64;

	RESET();
	i64 = m->local_id; /* -> master */
	transition(m, EVT_LIST_OK, &i64);
	g_assert_cmpint(m->local_id, ==, m->master_id);
	_member_assert_CHECKING_SLAVES(m);
	_pending(0);

	RESET();
	i64 = m->local_id + 1; /* -> slave */
	transition(m, EVT_LIST_OK, &i64);
	g_assert_cmpint(m->local_id, !=, m->master_id);
	_member_assert_ASKING(m);
	_pending(CMD_GET, 0);
}

static void test_STEP_CHECKING_SLAVES(void) {
	TEST_HEAD();

	void RESET() {
		g_array_set_size(sync->pending, 0);
		member_set_status(m, STEP_CHECKING_SLAVES);
		member_reset(m);
		member_reset_requests(m);
		member_set_local_id(m, oio_ext_rand_int());
		member_set_master_id(m, m->local_id);
		m->pending_GETVERS = 3;
		_member_assert_CHECKING_SLAVES(m);
	}

	/* Test No-Op transitions */
	static const int ABNORMAL[] = {
		EVT_NONE, EVT_LEFT_MASTER,
		EVT_MASTER_OK, EVT_MASTER_KO, EVT_MASTER_BAD,
		EVT_CREATE_OK, EVT_CREATE_KO,
		EVT_EXISTS_OK, EVT_EXISTS_KO,
		EVT_LEAVE_OK, EVT_LEAVE_KO,
		EVT_LIST_OK, EVT_LIST_KO,
		EVT_SYNC_OK, EVT_SYNC_KO,
		-1 /* end beacon */
	};
	for (const int *pevt=ABNORMAL; *pevt >= 0 ;++pevt) {
		RESET();
		_test_nochange(*pevt, NULL);
		_member_assert_CHECKING_SLAVES(m);
		_pending(0);
		g_assert_false(member_has_request(m));
	}

	/* interruptions */
	RESET();
	transition(m, EVT_DISCONNECTED, NULL);
	_member_assert_NONE(m);
	_pending(0);

	RESET();
	transition(m, EVT_LEAVE_REQ, NULL);
	_member_assert_CHECKING_SLAVES(m);
	_pending(0);
	g_assert_cmpint(m->requested_LEAVE, ==, 1);

	RESET();
	transition(m, EVT_LEFT_SELF, NULL);
	_member_assert_CHECKING_SLAVES(m);
	_pending(0);
	g_assert_cmpint(m->requested_LEFT_SELF, ==, 1);

	/* Legit transitions with no interruption:
	 * 1/ Non-LAST getvers reply */
	RESET();
	m->count_GETVERS = 3;
	m->pending_GETVERS = 2;
	transition(m, EVT_GETVERS_OK, NULL);
	_member_assert_CHECKING_SLAVES(m);
	g_assert_cmpint(m->count_GETVERS, ==, 3);
	g_assert_cmpint(m->pending_GETVERS, ==, 1);
	g_assert_cmpint(m->errors_GETVERS, ==, 0);
	g_assert_cmpint(m->outdated_GETVERS, ==, 0);
	g_assert_cmpint(m->concurrent_GETVERS, ==, 0);
	_pending(0);

	RESET();
	m->count_GETVERS = 3;
	m->pending_GETVERS = 2;
	transition(m, EVT_GETVERS_KO, NULL);
	_member_assert_CHECKING_SLAVES(m);
	g_assert_cmpint(m->count_GETVERS, ==, 3);
	g_assert_cmpint(m->pending_GETVERS, ==, 1);
	g_assert_cmpint(m->errors_GETVERS, ==, 1);
	g_assert_cmpint(m->outdated_GETVERS, ==, 0);
	g_assert_cmpint(m->concurrent_GETVERS, ==, 0);
	_pending(0);

	RESET();
	m->count_GETVERS = 3;
	m->pending_GETVERS = 2;
	transition(m, EVT_GETVERS_OLD, NULL);
	_member_assert_CHECKING_SLAVES(m);
	g_assert_cmpint(m->count_GETVERS, ==, 3);
	g_assert_cmpint(m->pending_GETVERS, ==, 1);
	g_assert_cmpint(m->errors_GETVERS, ==, 0);
	g_assert_cmpint(m->outdated_GETVERS, ==, 1);
	g_assert_cmpint(m->concurrent_GETVERS, ==, 0);
	_pending(0);

	RESET();
	m->count_GETVERS = 3;
	m->pending_GETVERS = 2;
	transition(m, EVT_GETVERS_RACE, NULL);
	_member_assert_CHECKING_SLAVES(m);
	g_assert_cmpint(m->count_GETVERS, ==, 3);
	g_assert_cmpint(m->pending_GETVERS, ==, 1);
	g_assert_cmpint(m->errors_GETVERS, ==, 0);
	g_assert_cmpint(m->outdated_GETVERS, ==, 0);
	g_assert_cmpint(m->concurrent_GETVERS, ==, 1);
	_pending(0);

	/* Legit transitions with no interruption:
	 * 2/ LAST getvers reply, quorum present */
	RESET();
	m->count_GETVERS = 3;
	m->pending_GETVERS = 1;
	transition(m, EVT_GETVERS_OK, NULL);
	_member_assert_MASTER(m);
	g_assert_false(member_has_getvers(m));
	_pending(0);

	RESET();
	m->count_GETVERS = 3;
	m->pending_GETVERS = 1;
	transition(m, EVT_GETVERS_KO, NULL);
	_member_assert_MASTER(m);
	g_assert_false(member_has_getvers(m));
	_pending(0);

	RESET();
	m->count_GETVERS = 3;
	m->pending_GETVERS = 1;
	transition(m, EVT_GETVERS_OLD, NULL);
	_member_assert_LEAVING(m);
	g_assert_false(member_has_getvers(m));
	_pending(CMD_DELETE, 0);

	RESET();
	m->count_GETVERS = 3;
	m->pending_GETVERS = 1;
	m->outdated_GETVERS = 1;
	transition(m, EVT_GETVERS_RACE, NULL);
	_member_assert_LEAVING(m);
	g_assert_false(member_has_getvers(m));
	_pending(CMD_DELETE, 0);
}

static void test_STEP_MASTER(void) {
	TEST_HEAD();

	void RESET() {
		g_array_set_size(sync->pending, 0);
		member_set_status(m, STEP_MASTER);
		member_reset(m);
		member_reset_requests(m);
		member_set_local_id(m, oio_ext_rand_int());
		member_set_master_id(m, m->local_id);
		_member_assert_MASTER(m);
	}

	/* Test No-Op transitions */
	static const int ABNORMAL[] = {
		EVT_NONE, EVT_LEFT_MASTER,
		EVT_GETVERS_OK, EVT_GETVERS_KO, EVT_GETVERS_OLD, EVT_GETVERS_RACE,
		EVT_MASTER_OK, EVT_MASTER_KO, EVT_MASTER_BAD,
		EVT_CREATE_OK, EVT_CREATE_KO,
		EVT_EXISTS_OK, EVT_EXISTS_KO,
		EVT_LEAVE_OK, EVT_LEAVE_KO,
		EVT_LIST_OK, EVT_LIST_KO,
		EVT_SYNC_OK, EVT_SYNC_KO,
		-1 /* end beacon */
	};
	for (const int *pevt=ABNORMAL; *pevt >= 0 ;++pevt) {
		RESET();
		_test_nochange(*pevt, NULL);
		_member_assert_MASTER(m);
		_pending(0);
		g_assert_false(member_has_request(m));
	}

	/* interruptions */
	RESET();
	transition(m, EVT_DISCONNECTED, NULL);
	_member_assert_NONE(m);
	_pending(0);

	RESET();
	transition(m, EVT_LEAVE_REQ, NULL);
	_member_assert_LEAVING(m);
	_pending(CMD_DELETE, 0);
	g_assert_false(member_has_request(m));

	RESET();
	transition(m, EVT_LEFT_SELF, NULL);
	_member_assert_CREATING(m);
	_pending(CMD_CREATE, 0);
	g_assert_false(member_has_request(m));
}

static void test_STEP_ASKING(void) {
	TEST_HEAD();

	void RESET() {
		g_array_set_size(sync->pending, 0);
		member_set_status(m, STEP_ASKING);
		member_reset(m);
		member_reset_requests(m);
		member_set_local_id(m, oio_ext_rand_int());
		member_set_master_id(m, m->local_id + 1);
		m->pending_ZK_GET = 1;
		m->attempts_GETVERS = 0;
		_member_assert_ASKING(m);
	}

	/* Test No-Op transitions */
	static const int ABNORMAL[] = {
		EVT_NONE,
		EVT_GETVERS_OK, EVT_GETVERS_KO, EVT_GETVERS_OLD, EVT_GETVERS_RACE,
		EVT_CREATE_OK, EVT_CREATE_KO,
		EVT_EXISTS_OK, EVT_EXISTS_KO,
		EVT_LEAVE_OK, EVT_LEAVE_KO,
		EVT_LIST_OK, EVT_LIST_KO,
		EVT_SYNC_OK, EVT_SYNC_KO,
		-1 /* end beacon */
	};
	for (const int *pevt=ABNORMAL; *pevt >= 0 ;++pevt) {
		RESET();
		_test_nochange(*pevt, NULL);
		_member_assert_ASKING(m);
		_pending(0);
		g_assert_false(member_has_request(m));
	}

	/* interruptions */
	RESET();
	transition(m, EVT_DISCONNECTED, NULL);
	_member_assert_NONE(m);
	_pending(0);

	RESET();
	transition(m, EVT_LEAVE_REQ, NULL);
	_member_assert_ASKING(m);
	_pending(0);
	g_assert_cmpint(m->requested_LEAVE, ==, 1);

	RESET();
	transition(m, EVT_LEFT_SELF, NULL);
	_member_assert_ASKING(m);
	_pending(0);
	g_assert_cmpint(m->requested_LEFT_SELF, ==, 1);

	RESET();
	transition(m, EVT_LEFT_MASTER, NULL);
	_member_assert_ASKING(m);
	_pending(0);
	g_assert_cmpint(m->requested_LEFT_MASTER, ==, 1);

	/* Legit transitions
	 * 1/ No past interruption */
	char *url = "127.0.0.1:6000";

	RESET();
	transition(m, EVT_MASTER_OK, url);
	_member_assert_CHECKING_MASTER(m);
	_pending(0);
	/* only one GETVERS sent to the master */
	g_assert_cmpint(m->pending_GETVERS, ==, 1);

	RESET();
	transition(m, EVT_MASTER_BAD, NULL);
	_member_assert_LEAVING_FAILING(m);
	_pending(CMD_DELETE, 0);

	RESET();
	transition(m, EVT_MASTER_KO, NULL);
	_member_assert_LEAVING_FAILING(m);
	_pending(CMD_DELETE, 0);

	/* Legit transitions
	 * 2/ Pending past interruption */

	RESET();
	m->requested_LEFT_SELF = 1;
	transition(m, EVT_MASTER_OK, url);
	_member_assert_CREATING(m);
	_pending(CMD_CREATE, 0);

	RESET();
	m->requested_LEFT_SELF = 1;
	transition(m, EVT_MASTER_BAD, NULL);
	_member_assert_LEAVING_FAILING(m);
	_pending(CMD_DELETE, 0);

	RESET();
	m->requested_LEFT_MASTER = 1;
	transition(m, EVT_MASTER_BAD, NULL);
	_member_assert_LEAVING_FAILING(m);
	_pending(CMD_DELETE, 0);

	RESET();
	m->requested_LEAVE = 1;
	transition(m, EVT_MASTER_BAD, NULL);
	_member_assert_LEAVING_FAILING(m);
	_pending(CMD_DELETE, 0);


	RESET();
	m->requested_LEFT_SELF = 1;
	transition(m, EVT_MASTER_KO, NULL);
	_member_assert_LEAVING_FAILING(m);
	_pending(CMD_DELETE, 0);

	RESET();
	m->requested_LEFT_MASTER = 1;
	transition(m, EVT_MASTER_KO, NULL);
	_member_assert_LEAVING_FAILING(m);
	_pending(CMD_DELETE, 0);

	RESET();
	m->requested_LEAVE = 1;
	transition(m, EVT_MASTER_KO, NULL);
	_member_assert_LEAVING_FAILING(m);
	_pending(CMD_DELETE, 0);
}

static void test_STEP_CHECKING_MASTER(void) {
	TEST_HEAD();

	void RESET() {
		g_array_set_size(sync->pending, 0);
		member_set_status(m, STEP_CHECKING_MASTER);
		member_reset(m);
		member_reset_requests(m);
		member_set_local_id(m, oio_ext_rand_int());
		member_set_master_id(m, m->local_id + 1);
		member_set_master_url(m, "ID1");
		m->count_GETVERS = 1;
		m->pending_GETVERS = 1;
		m->attempts_GETVERS = 2;
		_member_assert_CHECKING_MASTER(m);
	}

	/* Test No-Op transitions */
	static const int ABNORMAL[] = {
		EVT_NONE,
		EVT_MASTER_OK, EVT_MASTER_KO, EVT_MASTER_BAD,
		EVT_CREATE_OK, EVT_CREATE_KO,
		EVT_EXISTS_OK, EVT_EXISTS_KO,
		EVT_LEAVE_OK, EVT_LEAVE_KO,
		EVT_LIST_OK, EVT_LIST_KO,
		EVT_SYNC_OK, EVT_SYNC_KO,
		-1 /* end beacon */
	};
	for (const int *pevt=ABNORMAL; *pevt >= 0 ;++pevt) {
		RESET();
		_test_nochange(*pevt, NULL);
		_member_assert_CHECKING_MASTER(m);
		_pending(0);
		g_assert_false(member_has_request(m));
	}

	/* interruptions */
	RESET();
	transition(m, EVT_DISCONNECTED, NULL);
	_member_assert_NONE(m);
	_pending(0);

	RESET();
	transition(m, EVT_LEAVE_REQ, NULL);
	_member_assert_CHECKING_MASTER(m);
	_pending(0);
	g_assert_cmpint(m->requested_LEAVE, ==, 1);

	RESET();
	transition(m, EVT_LEFT_SELF, NULL);
	_member_assert_CHECKING_MASTER(m);
	_pending(0);
	g_assert_cmpint(m->requested_LEFT_SELF, ==, 1);

	RESET();
	transition(m, EVT_LEFT_MASTER, NULL);
	_member_assert_CHECKING_MASTER(m);
	_pending(0);
	g_assert_cmpint(m->requested_LEFT_MASTER, ==, 1);

	/* Legit transitions with no interruption:
	 * LAST getvers reply (there is only one GETVERS sent, any reply is
	 * the last) */
	RESET();
	transition(m, EVT_GETVERS_OK, NULL);
	_member_assert_SLAVE(m);
	g_assert_false(member_has_getvers(m));
	_pending(0);

	RESET();
	m->attempts_GETVERS = 1;
	transition(m, EVT_GETVERS_KO, NULL);
	_member_assert_CHECKING_MASTER(m);
	g_assert_true(member_has_getvers(m));
	_pending(0);

	RESET();
	m->attempts_GETVERS = 0;
	transition(m, EVT_GETVERS_KO, NULL);
	_member_assert_LEAVING_FAILING(m);
	g_assert_false(member_has_getvers(m));
	_pending(CMD_DELETE, 0);

	RESET();
	m->attempts_GETVERS = 1;
	transition(m, EVT_GETVERS_OLD, NULL);
	_member_assert_SYNCING(m);
	g_assert_false(member_has_getvers(m));
	_pending(0);

	RESET();
	m->attempts_GETVERS = 0;
	transition(m, EVT_GETVERS_RACE, NULL);
	_member_assert_SYNCING(m);
	g_assert_false(member_has_getvers(m));
	_pending(0);
}

static void test_STEP_SLAVE(void) {
	TEST_HEAD();

	void RESET() {
		g_array_set_size(sync->pending, 0);
		member_set_status(m, STEP_SLAVE);
		member_reset(m);
		member_reset_requests(m);
		member_set_local_id(m, oio_ext_rand_int());
		member_set_master_id(m, m->local_id + 1);
		member_set_master_url(m, "ID1");
		_member_assert_SLAVE(m);
	}

	/* Test No-Op transitions */
	static const int ABNORMAL[] = {
		EVT_NONE,
		EVT_GETVERS_OK, EVT_GETVERS_KO, EVT_GETVERS_OLD, EVT_GETVERS_RACE,
		EVT_MASTER_OK, EVT_MASTER_KO, EVT_MASTER_BAD,
		EVT_CREATE_OK, EVT_CREATE_KO,
		EVT_EXISTS_OK, EVT_EXISTS_KO,
		EVT_LEAVE_OK, EVT_LEAVE_KO,
		EVT_LIST_OK, EVT_LIST_KO,
		EVT_SYNC_OK, EVT_SYNC_KO,
		-1 /* end beacon */
	};
	for (const int *pevt=ABNORMAL; *pevt >= 0 ;++pevt) {
		RESET();
		_test_nochange(*pevt, NULL);
		_member_assert_SLAVE(m);
		_pending(0);
		g_assert_false(member_has_request(m));
	}

	/* interruptions */
	RESET();
	transition(m, EVT_DISCONNECTED, NULL);
	_member_assert_NONE(m);
	_pending(0);

	RESET();
	transition(m, EVT_LEAVE_REQ, NULL);
	_member_assert_LEAVING(m);
	_pending(CMD_DELETE, 0);

	RESET();
	transition(m, EVT_LEFT_SELF, NULL);
	_member_assert_CREATING(m);
	_pending(CMD_CREATE, 0);

	RESET();
	transition(m, EVT_LEFT_MASTER, NULL);
	_member_assert_LISTING(m);
	_pending(CMD_LIST, 0);
}

static void test_STEP_SYNCING(void) {
	TEST_HEAD();

	void RESET() {
		g_array_set_size(sync->pending, 0);
		member_set_status(m, STEP_SYNCING);
		member_reset(m);
		member_reset_requests(m);
		member_set_local_id(m, oio_ext_rand_int());
		member_set_master_id(m, m->local_id + 1);
		member_set_master_url(m, "ID1");
		m->pending_PIPEFROM = 1;
		_member_assert_SYNCING(m);
	}

	/* Test No-Op transitions */
	static const int ABNORMAL[] = {
		EVT_NONE, EVT_LEAVE_REQ,
		EVT_GETVERS_OK, EVT_GETVERS_KO, EVT_GETVERS_OLD, EVT_GETVERS_RACE,
		EVT_MASTER_OK, EVT_MASTER_KO, EVT_MASTER_BAD,
		EVT_CREATE_OK, EVT_CREATE_KO,
		EVT_EXISTS_OK, EVT_EXISTS_KO,
		EVT_LEAVE_OK, EVT_LEAVE_KO,
		EVT_LIST_OK, EVT_LIST_KO,
		-1 /* end beacon */
	};
	for (const int *pevt=ABNORMAL; *pevt >= 0 ;++pevt) {
		RESET();
		_test_nochange(*pevt, NULL);
		_member_assert_SYNCING(m);
		_pending(0);
		guint _flag = m->pending_PIPEFROM;
		m->pending_PIPEFROM = 0;
		g_assert_false(member_has_action(m));
		m->pending_PIPEFROM = BOOL(_flag);
	}

	/* interruptions */
	RESET();
	transition(m, EVT_DISCONNECTED, NULL);
	_member_assert_NONE(m);
	_pending(0);

	RESET();
	transition(m, EVT_LEFT_SELF, NULL);
	_member_assert_SYNCING(m);
	_pending(0);

	RESET();
	transition(m, EVT_LEFT_MASTER, NULL);
	_member_assert_SYNCING(m);
	_pending(0);
}

int
main(int argc, char **argv)
{
	HC_TEST_INIT(argc,argv);
	oio_time_monotonic = _get_monotonic;
	oio_time_real = _get_real;
	g_test_add_func("/sqlx/election/create_bad_config", test_create_bad_config);
	g_test_add_func("/sqlx/election/create_ok", test_create_ok);
	g_test_add_func("/sqlx/election/election_init", test_election_init);
	g_test_add_func("/sqlx/election/step/NONE", test_STEP_NONE);
	g_test_add_func("/sqlx/election/step/CREATING", test_STEP_CREATING);
	g_test_add_func("/sqlx/election/step/WATCHING", test_STEP_WATCHING);
	g_test_add_func("/sqlx/election/step/LISTING", test_STEP_LISTING);
	g_test_add_func("/sqlx/election/step/CHECKING_SLAVES", test_STEP_CHECKING_SLAVES);
	g_test_add_func("/sqlx/election/step/MASTER", test_STEP_MASTER);
	g_test_add_func("/sqlx/election/step/ASKING", test_STEP_ASKING);
	g_test_add_func("/sqlx/election/step/CHECKING_MASTER", test_STEP_CHECKING_MASTER);
	g_test_add_func("/sqlx/election/step/SLAVE", test_STEP_SLAVE);
	g_test_add_func("/sqlx/election/step/SYNCING", test_STEP_SYNCING);
	return g_test_run();
}<|MERGE_RESOLUTION|>--- conflicted
+++ resolved
@@ -420,180 +420,7 @@
 	g_assert_cmpint (m->step, ==, _pre); \
 } while (0)
 
-<<<<<<< HEAD
 #define _pending(...) g_assert_true (_pending_check(sync->pending, __VA_ARGS__))
-=======
-static void
-test_single (void)
-{
-	struct sqlx_name_s name = {
-		.base = "base", .type = "type", .ns = "NS",
-	};
-	struct replication_config_s config = {
-		_get_id, _get_peers, _get_vers, NULL, ELECTION_MODE_GROUP
-	};
-	struct sqlx_sync_s *sync = NULL;
-	struct sqlx_peering_s *peering = NULL;
-	struct election_manager_s *manager = NULL;
-	GArray *iv = g_array_new (0,0,sizeof(gint64));
-	gint64 i64 = 0;
-	guint u = 0;
-
-	CLOCK_START = CLOCK = oio_ext_rand_int ();
-
-	sync = _sync_factory__noop ();
-	g_assert_nonnull (sync);
-	peering = _peering_noop ();
-	g_assert_nonnull (peering);
-
-	g_assert_no_error (election_manager_create (&config, &manager));
-	manager->synchronous_completions = TRUE;
-	g_assert_nonnull (manager);
-	election_manager_set_sync (manager, sync);
-	election_manager_set_peering (manager, peering);
-
-	_test_notfound ();
-
-	g_assert_no_error (_election_init (manager, &name));
-
-	_test_nochange (EVT_LIST_OK, NULL);
-	_pending (0);
-	_test_nochange (EVT_LIST_KO, NULL);
-	_pending (0);
-	_test_nochange (EVT_RESYNC_DONE, &u);
-	_pending (0);
-	_test_nochange (EVT_MASTER_KO, NULL);
-	_pending (0);
-	_test_nochange (EVT_MASTER_EMPTY, NULL);
-	_pending (0);
-	_test_nochange (EVT_MASTER_OK, NULL);
-	_pending (0);
-	_test_nochange (EVT_MASTER_CHANGE, NULL);
-	_pending (0);
-
-	_test_transition (EVT_NONE, NULL, STEP_CANDREQ);
-	_pending (CREATE, 0);
-	_test_nochange (EVT_NONE, NULL);
-	_pending (CREATE, 0);
-	_test_nochange (EVT_MASTER_KO, NULL);
-	_pending (CREATE, 0);
-	_test_nochange (EVT_MASTER_EMPTY, NULL);
-	_pending (CREATE, 0);
-	_test_nochange (EVT_MASTER_OK, NULL);
-	_pending (CREATE, 0);
-	_test_nochange (EVT_MASTER_CHANGE, NULL);
-	_pending (CREATE, 0);
-
-#if 0
-	_test_transition (EVT_DISCONNECTED, NULL, STEP_FAILED);
-	_test_nochange (EVT_DISCONNECTED, NULL);
-	_test_nochange (EVT_NONE, NULL);
-
-	CLOCK += manager->delay_retry_failed + 1;
-
-	_test_transition (EVT_NONE, NULL, STEP_CANDREQ);
-#endif
-
-	g_assert_cmpuint (0, ==, election_manager_play_timers (manager, 0));
-
-	g_array_remove_index_fast (sync->pending, 0);
-	_pending (0);
-	do {
-		hashstr_t *key = sqliterepo_hash_name (&name);
-		gchar *s = g_strdup_printf("XYZ-1");
-		struct election_member_s *m = manager_get_member(manager, key);
-		step_StartElection_completion (ZOK, s, m);
-		member_unref (m);
-		g_free (s);
-		g_free (key);
-	} while (0);
-	_pending (EXISTS_DONE, SIBLINGS_DONE, 0);
-
-	g_array_set_size (iv,0); /* there 2 nodes: 1,2 (MUST be sorted) */
-	i64 = 1; g_array_append_vals (iv, &i64, 1);
-	i64 = 2; g_array_append_vals (iv, &i64, 1);
-	_test_transition (EVT_LIST_OK, iv, STEP_PRELEAD);
-	g_array_remove_index (sync->pending, 1);
-	_pending (EXISTS_DONE, 0);
-	_test_unref();
-	g_assert_cmpuint (_refcount(), ==, 2);
-
-	CLOCK += manager->delay_fail_pending + 1;
-	g_assert_cmpuint (_refcount(), ==, 2);
-	g_assert_cmpuint (1, ==, election_manager_play_timers (manager, 0));
-	g_assert_cmpuint (0, ==, election_manager_play_timers (manager, 0));
-	CLOCK += manager->delay_expire_failed + 1;
-	g_assert_cmpuint (1, ==, election_manager_play_timers (manager, 0));
-
-	_pending (EXISTS_DONE, DELETE, 0);
-	g_assert_cmpuint (_refcount(), ==, 3);
-
-	g_assert_cmpuint (0, ==, election_manager_play_timers (manager, 0));
-
-	election_manager_clean (manager);
-	sqlx_peering__destroy (peering);
-	sqlx_sync_close (sync);
-	sqlx_sync_clear (sync);
-	g_array_free (iv, TRUE);
-}
-
-static void
-test_sets (void)
-{
-	struct replication_config_s config = {
-		_get_id, _get_peers, _get_vers, NULL, ELECTION_MODE_GROUP
-	};
-	struct sqlx_sync_s *sync = NULL;
-	struct sqlx_peering_s *peering = NULL;
-	struct election_manager_s *manager = NULL;
-
-	CLOCK_START = CLOCK = oio_ext_rand_int ();
-
-	sync = _sync_factory__noop ();
-	g_assert_nonnull (sync);
-	peering = _peering_noop ();
-	g_assert_nonnull (peering);
-
-	g_assert_no_error (election_manager_create (&config, &manager));
-	manager->synchronous_completions = TRUE;
-	g_assert_nonnull (manager);
-	election_manager_set_sync (manager, sync);
-	election_manager_set_peering (manager, peering);
-
-	/* Init several bases */
-	CLOCK ++;
-#define NB 16
-	for (int i=0; i<NB ;++i) {
-		gchar tmp[128];
-		g_snprintf (tmp, sizeof(tmp), "base-%d", i);
-		struct sqlx_name_s name = { .base = tmp, .type = "type", .ns = "NS", };
-		g_assert_no_error (_election_init (manager, &name));
-
-		hashstr_t *_k = sqliterepo_hash_name (&name);
-		struct election_member_s *m = manager_get_member (manager, _k);
-		g_free (_k);
-
-		member_set_status (m, STEP_PRELEAD);
-		m->last_USE = CLOCK;
-		m->last_atime = CLOCK;
-		m->myid = 1;
-		m->master_id = 1;
-	}
-	g_assert_cmpuint(NB, ==, manager->members_by_state[STEP_PRELEAD].count);
-	CLOCK += manager->delay_fail_pending + 1;
-	g_assert_cmpuint (1, ==, election_manager_play_timers (manager, 1));
-	g_assert_cmpuint(1, ==, manager->members_by_state[STEP_FAILED].count);
-	g_assert_cmpuint(NB-1, ==, manager->members_by_state[STEP_PRELEAD].count);
-	g_assert_cmpuint (2, ==, election_manager_play_timers (manager, 2));
-	g_assert_cmpuint(3, ==, manager->members_by_state[STEP_FAILED].count);
-	g_assert_cmpuint(NB-3, ==, manager->members_by_state[STEP_PRELEAD].count);
-
-	election_manager_clean (manager);
-	sqlx_peering__destroy (peering);
-	sqlx_sync_close (sync);
-	sqlx_sync_clear (sync);
-}
->>>>>>> 5740727b
 
 static void
 test_create_bad_config(void)
@@ -745,16 +572,8 @@
 	_pending(CMD_CREATE, 0);
 }
 
-<<<<<<< HEAD
 static void test_STEP_CREATING(void) {
 	TEST_HEAD();
-=======
-	g_assert_no_error (election_manager_create (&config, &manager));
-	g_assert_nonnull (manager);
-	manager->synchronous_completions = TRUE;
-	election_manager_set_sync (manager, sync);
-	election_manager_set_peering (manager, peering);
->>>>>>> 5740727b
 
 	void RESET() {
 		g_array_set_size(sync->pending, 0);
