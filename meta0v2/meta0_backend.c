/*
OpenIO SDS meta0v2
Copyright (C) 2014 Worldine, original work as part of Redcurrant
Copyright (C) 2015 OpenIO, modified as part of OpenIO Software Defined Storage

This program is free software: you can redistribute it and/or modify
it under the terms of the GNU Affero General Public License as
published by the Free Software Foundation, either version 3 of the
License, or (at your option) any later version.

This program is distributed in the hope that it will be useful,
but WITHOUT ANY WARRANTY; without even the implied warranty of
MERCHANTABILITY or FITNESS FOR A PARTICULAR PURPOSE.  See the
GNU Affero General Public License for more details.

You should have received a copy of the GNU Affero General Public License
along with this program.  If not, see <http://www.gnu.org/licenses/>.
*/

#include <errno.h>

#include <json-c/json.h>

#include <metautils/lib/metautils.h>
#include <sqliterepo/sqliterepo.h>
#include <sqliterepo/version.h>

#include "meta0_utils.h"
#include "meta0_backend.h"

struct meta0_backend_s
{
	gchar *id;
	gchar *ns;
	GRWLock rwlock;
	GPtrArray *array_by_prefix;
	GPtrArray *array_meta1_ref;
	struct sqlx_repository_s *repository;
	gboolean reload_requested;
};

static GError* _open_and_lock(struct meta0_backend_s *m0,
		enum m0v2_open_type_e how, struct sqlx_sqlite3_s **handle);

static void _unlock_and_close(struct sqlx_sqlite3_s *sq3);

/* ------------------------------------------------------------------------- */

static enum sqlx_open_type_e
m0_to_sqlx(enum m0v2_open_type_e t)
{
	switch (t & 0x03) {
		case M0V2_OPENBASE_LOCAL:
			return SQLX_OPEN_LOCAL;
		case M0V2_OPENBASE_MASTERONLY:
			return SQLX_OPEN_MASTERONLY;
		case M0V2_OPENBASE_MASTERSLAVE:
			return SQLX_OPEN_MASTERSLAVE;
		case M0V2_OPENBASE_SLAVEONLY:
			return SQLX_OPEN_SLAVEONLY;
	}
	g_assert_not_reached();
	return SQLX_OPEN_LOCAL;
}

struct meta0_backend_s *
meta0_backend_init(const gchar *ns, const gchar *id,
		struct sqlx_repository_s *repo)
{
	struct meta0_backend_s *m0 = g_malloc0(sizeof(*m0));
	g_rw_lock_init(&(m0->rwlock));
	m0->id = g_strdup(id);
	m0->ns = g_strdup(ns);
	m0->array_by_prefix = NULL;
	m0->array_meta1_ref = NULL;
	m0->repository = repo;
	m0->reload_requested = FALSE;

	return m0;
}

void
meta0_backend_clean(struct meta0_backend_s *m0)
{
	if (!m0)
		return;
	oio_str_clean (&m0->ns);
	oio_str_clean (&m0->id);
	if (m0->array_by_prefix)
		meta0_utils_array_clean(m0->array_by_prefix);
	if (m0->array_meta1_ref)
		meta0_utils_array_meta1ref_clean(m0->array_meta1_ref);
	g_rw_lock_clear (&m0->rwlock);
	g_free(m0);
}

void
meta0_backend_reload_requested(struct meta0_backend_s *m0)
{
	EXTRA_ASSERT(m0 != NULL);
	m0->reload_requested = TRUE;
}

/* ------------------------------------------------------------------------- */

static GError*
_load_from_base(struct sqlx_sqlite3_s *sq3, GPtrArray **result)
{
	GError *err = NULL;
	GPtrArray *array;
	sqlite3_stmt *stmt;
	int rc;
	guint count = 0;

	sqlite3_prepare_debug(rc, sq3->db, "SELECT prefix,addr,ROWID FROM meta1",
			-1, &stmt, NULL);
	if (rc != SQLITE_OK && rc != SQLITE_DONE)
		return SQLITE_GERROR(sq3->db, rc);

	array = meta0_utils_array_create();

	for (;;) {
		rc = sqlite3_step(stmt);
		if (rc == SQLITE_ROW) {
			gint64 rowid;
			const guint8 *prefix, *url;
			gsize prefix_len;

			prefix_len = sqlite3_column_bytes(stmt, 0);
			prefix = sqlite3_column_blob(stmt, 0);
			url = sqlite3_column_text(stmt, 1);
			rowid = sqlite3_column_int64(stmt, 2);

			if (prefix_len != 2)
				GRID_WARN("Invalid prefix for URL [%s] ROWID %"G_GINT64_FORMAT,
						url, rowid);
			else {
				meta0_utils_array_add(array, prefix, (gchar*)url);
				count ++;
			}
		}
		else if (rc == SQLITE_DONE || rc == SQLITE_OK)
			break;
		else if (rc == SQLITE_BUSY)
			sleep(1);
		else {
			err = SQLITE_GERROR(sq3->db, rc);
			break;
		}
	}

	sqlite3_finalize_debug(rc, stmt);
	meta0_utils_array_finalize(array);

	if (!err) {
		*result = array;
		GRID_INFO("Reloaded %u prefixes in %p (%u)",
				count, array, array->len);
	} else {
		meta0_utils_array_clean(array);
	}

	return err;
}

static GError*
_load_meta1ref_from_base(struct sqlx_sqlite3_s *sq3, GPtrArray **result)
{
        GError *err = NULL;
        GPtrArray *array;
        sqlite3_stmt *stmt;
        int rc;
        guint count = 0;

	array = g_ptr_array_new();

        sqlite3_prepare_debug(rc, sq3->db, "SELECT addr,state,prefixes FROM meta1_ref",
			 -1, &stmt, NULL);
        if (rc != SQLITE_OK && rc != SQLITE_DONE) {
		if ( rc == SQLITE_ERROR ) {
			GRID_DEBUG("Missing table meta1ref in DB");
			*result = array;
			return NULL;
		}
                return SQLITE_GERROR(sq3->db, rc);
	}

	for (;;) {
                rc = sqlite3_step(stmt);
                if (rc == SQLITE_ROW) {
			const unsigned char *url,*prefix_nb,*ref;
			url = sqlite3_column_text(stmt,0);
			ref = sqlite3_column_text(stmt,1);
			prefix_nb = sqlite3_column_text(stmt,2);

			GRID_INFO("url %s, ref %s,prefix_nb %s ",url,ref,prefix_nb);
			g_ptr_array_add(array,meta0_utils_pack_meta1ref((gchar *)url,(gchar *)ref,(gchar *)prefix_nb));
			count++;
		}
		else if (rc == SQLITE_DONE || rc == SQLITE_OK)
                        break;
                else if (rc == SQLITE_BUSY)
                        sleep(1);
                else {
                        err = SQLITE_GERROR(sq3->db, rc);
                        break;
                }

	}
	sqlite3_finalize_debug(rc, stmt);

        if (!err) {
                *result = array;
                GRID_INFO("Reloaded %u meta1 in %p (%u)",
                                count, array, array->len);
        }

        return err;
}

static GError*
_load(struct meta0_backend_s *m0)
{
	GError *err = NULL;
	struct sqlx_sqlite3_s *sq3 = NULL;

	GRID_TRACE2("%s(%p)", __FUNCTION__, m0);

	err = _open_and_lock(m0,M0V2_OPENBASE_MASTERSLAVE, &sq3);
	if (err != NULL) {
		return err;
	}

	err = _load_from_base(sq3, &(m0->array_by_prefix));
	if (err != NULL)
		g_prefix_error(&err, "Query error: ");

	err = _load_meta1ref_from_base(sq3, &(m0->array_meta1_ref));
	if (err != NULL)
                g_prefix_error(&err, "Query error: ");

	_unlock_and_close(sq3);
	return err;
}

static GError *
_json_to_meta0_mapping(const char *json_mapping, GPtrArray **result)
{
	GError *err = NULL;
	GPtrArray *urls_by_pfx = NULL;
	json_object *jbody = NULL;
	json_tokener *parser = json_tokener_new();

	jbody = json_tokener_parse_ex(parser, json_mapping, strlen(json_mapping));

	if (json_tokener_get_error(parser) != json_tokener_success) {
		err = NEWERROR(CODE_BAD_REQUEST, "Invalid JSON");
	} else if (!json_object_is_type(jbody, json_type_object)) {
		err = NEWERROR(CODE_BAD_REQUEST,
				"Invalid JSON object: must be a hash");
	} else {
		urls_by_pfx = meta0_utils_array_create();
		json_object_object_foreach(jbody, pfx_str, urls_obj) {
			guint8 pfx[2] = {0, 0};
			int url_count = json_object_array_length(urls_obj);
			oio_str_hex2bin(pfx_str, pfx, 2);
			for (int i = 0; i < url_count; i++) {
				const char *url = json_object_get_string(
						json_object_array_get_idx(urls_obj, i));
				meta0_utils_array_add(urls_by_pfx, pfx, url);
			}
		}
	}

	if (jbody)
		json_object_put(jbody);
	json_tokener_free(parser);
<<<<<<< HEAD
	meta0_utils_array_finalize(urls_by_pfx);
=======

>>>>>>> 126ef6dd
	if (err)
		meta0_utils_array_clean(urls_by_pfx);
	else
		*result = urls_by_pfx;
	return err;
}

static GError*
_fill_mapping_holes(struct meta0_backend_s *m0, GPtrArray *mapping)
{
	GError *err = NULL;

	for (int idx = 0; idx < CID_PREFIX_COUNT && !err; idx++) {
		gchar **url = mapping->pdata[idx];
		guint16 index16 = idx;

		if (url && *url)
			continue;

		err = meta0_backend_get_one(m0,
				(guint8*)&index16, (gchar***)&mapping->pdata[idx]);
	}

	return err;
}

static GError *
_reload(struct meta0_backend_s *m0, gboolean lazy)
{
	GError *err = NULL;

	EXTRA_ASSERT(m0 != NULL);
	GRID_TRACE("%s(%p,lazy=%d)", __FUNCTION__, m0, lazy);

	g_rw_lock_writer_lock(&(m0->rwlock));

	if (!lazy || m0->reload_requested || !m0->array_by_prefix || !m0->array_meta1_ref) {
		if (m0->array_by_prefix) {
			meta0_utils_array_clean(m0->array_by_prefix);
			m0->array_by_prefix = NULL;
		}
		if (m0->array_meta1_ref) {
			meta0_utils_array_meta1ref_clean(m0->array_meta1_ref);
			m0->array_meta1_ref = NULL;
		}

		err = _load(m0);
		m0->reload_requested = FALSE;
		if (NULL != err)
			g_prefix_error(&err, "Loading error: ");
	}

	g_rw_lock_writer_unlock(&(m0->rwlock));
	return err;
}

static GError*
_open_and_lock(struct meta0_backend_s *m0, enum m0v2_open_type_e how,
		struct sqlx_sqlite3_s **handle)
{
	GError *err = NULL;

	EXTRA_ASSERT(m0 != NULL);
	EXTRA_ASSERT(handle != NULL);

	/* Now open/lock the base in a way suitable for our op */
	enum sqlx_open_type_e flag = m0_to_sqlx(how);
	struct sqlx_name_s n = {.base=m0->ns, .type=NAME_SRVTYPE_META0, .ns=m0->ns};
	err = sqlx_repository_open_and_lock(m0->repository, &n, flag, handle, NULL);

	if (err != NULL) {
		if (!CODE_IS_REDIRECT(err->code))
			g_prefix_error(&err, "Open/Lock error: ");
		return err;
	}

	EXTRA_ASSERT(*handle != NULL);
	GRID_TRACE("Opened and locked [%s/%s]", m0->id, NAME_SRVTYPE_META0);

	return NULL;
}

static void
_unlock_and_close(struct sqlx_sqlite3_s *sq3)
{
	EXTRA_ASSERT(sq3 != NULL);
	sqlx_admin_save_lazy (sq3);
	sqlx_repository_unlock_and_close_noerror(sq3);
}

static GError *
_assign_prefixes(sqlite3 *db, const GPtrArray *new_assign_prefixes,
		gboolean init)
{
	gint rc;
	guint idx;
	sqlite3_stmt *stmt = NULL;

	if (!init) {
		sqlite3_prepare_debug(rc, db, "DELETE FROM meta1", -1, &stmt, NULL);
		if (rc != SQLITE_OK && rc != SQLITE_DONE)
			return SQLITE_GERROR(db, rc);
		for (;;) {
			rc = sqlite3_step(stmt);
			if (rc == SQLITE_OK || rc == SQLITE_DONE)
				break;
			if (rc == SQLITE_BUSY)
				sleep(1);
			else {
				return SQLITE_GERROR(db,rc);
			}
		}
		sqlite3_finalize_debug(rc, stmt);
	}

	sqlite3_prepare_debug(rc, db, "INSERT INTO meta1"
			" (prefix,addr) VALUES (?,?)", -1, &stmt, NULL);

	if (rc != SQLITE_OK && rc != SQLITE_DONE) {
		return SQLITE_GERROR(db, rc);
	}

	GError *err = NULL;
	for (idx = 0; idx < CID_PREFIX_COUNT && !err; idx++) {
		gchar **url = new_assign_prefixes->pdata[idx];
		guint16 index16 = idx;

		if (!url || !*url)
			continue;

		for (; *url; url++) {
			sqlite3_reset(stmt);
			sqlite3_clear_bindings(stmt);
			sqlite3_bind_blob(stmt, 1, &index16, 2, NULL);
			sqlite3_bind_text(stmt, 2, *url, -1, NULL);
			while (!err) {
				rc = sqlite3_step(stmt);
				if (rc == SQLITE_OK || rc == SQLITE_DONE)
					break;
				if (rc == SQLITE_BUSY)
					sleep(1);
				else {
					err = SQLITE_GERROR(db, rc);
					break;
				}
			}
		}
	}
	sqlite3_finalize_debug(rc, stmt);
	return err;
}

static GError *
_record_meta1ref(sqlite3 *db, const GPtrArray *new_assign_meta1ref)
{
	GError *err = NULL;
	gint rc;
	guint idx;
	sqlite3_stmt *stmt = NULL;

	sqlite3_prepare_debug(rc, db, "REPLACE INTO meta1_ref"
			" (addr,state,prefixes) VALUES (?,?,?)", -1, &stmt, NULL);
	if (rc != SQLITE_OK && rc != SQLITE_DONE) {
		if ( rc == SQLITE_ERROR ) {
			GRID_DEBUG("Missing table meta1ref in DB");
			return NULL;
		}
		return SQLITE_GERROR(db, rc);
	}

	for (idx=0; idx < new_assign_meta1ref->len; idx++) {
		gchar *m1ref = new_assign_meta1ref->pdata[idx];
		gchar *addr, *ref, *nb;
		if (!meta0_utils_unpack_meta1ref(m1ref,&addr,&ref,&nb))
			continue;
		sqlite3_reset(stmt);
		sqlite3_clear_bindings(stmt);
		sqlite3_bind_text(stmt, 1, addr, -1, NULL);
		sqlite3_bind_text(stmt, 2, ref, -1, NULL);
		sqlite3_bind_text(stmt, 3, nb, -1, NULL);

		while (!err) {
			rc = sqlite3_step(stmt);
			if (rc == SQLITE_OK || rc == SQLITE_DONE)
				break;
			if (rc == SQLITE_BUSY)
				sleep(1);
			else
				err = SQLITE_GERROR(db, rc);
		}

		g_free0(addr);
		g_free0(ref);
		g_free0(nb);
	}
	sqlite3_finalize_debug(rc, stmt);
	return err;
}

static GError *
_delete_meta1_ref(sqlite3 *db, gchar *meta1_ref)
{
	GError *err = NULL;
	gint rc;
	sqlite3_stmt *stmt = NULL;

	sqlite3_prepare_debug(rc, db, "DELETE FROM meta1_ref where addr=?",
			-1, &stmt, NULL);
	if (rc != SQLITE_OK && rc != SQLITE_DONE)
		return SQLITE_GERROR(db, rc);

	(void) sqlite3_bind_text(stmt,1,meta1_ref, strlen(meta1_ref), NULL);
	do { rc = sqlite3_step(stmt); } while (rc == SQLITE_ROW );
	if (rc != SQLITE_OK && rc != SQLITE_DONE)
		err = SQLITE_GERROR(db, rc);

	sqlite3_finalize_debug(rc, stmt);
	return err;
}

/* ------------------------------------------------------------------------- */

GError*
meta0_backend_fill_from_json(struct meta0_backend_s *m0,
		const char *json_mapping)
{
	EXTRA_ASSERT(m0 != NULL);
	EXTRA_ASSERT(json_mapping != NULL);

	GError *err = NULL;
	GPtrArray *mapping = NULL;
	struct sqlx_sqlite3_s *sq3 = NULL;
	struct sqlx_repctx_s *repctx = NULL;

	err = _json_to_meta0_mapping(json_mapping, &mapping);
	if (err)
		goto cleanup;

	err = _fill_mapping_holes(m0, mapping);
	if (err)
		goto cleanup;

	err = _open_and_lock(m0, M0V2_OPENBASE_MASTERONLY, &sq3);
	if (err)
		goto cleanup;

	if (!(err = sqlx_transaction_begin(sq3, &repctx))) {
		err = _assign_prefixes(sq3->db, mapping, 0);
		if (!err)
			sqlx_transaction_notify_huge_changes(repctx);
		err = sqlx_transaction_end(repctx, err);
	}
	_unlock_and_close(sq3);

cleanup:
	meta0_utils_array_clean(mapping);
	return err;
}

GError *
meta0_backend_reload(struct meta0_backend_s *m0)
{
	EXTRA_ASSERT(m0 != NULL);
	return _reload(m0, FALSE);
}

GError *
meta0_backend_reset(struct meta0_backend_s *m0, gboolean flag_local)
{
	EXTRA_ASSERT(m0 != NULL);

	GError *err = NULL;
	struct sqlx_sqlite3_s *sq3 = NULL;
	struct sqlx_repctx_s *repctx = NULL;

	err = _open_and_lock(m0, flag_local ? M0V2_OPENBASE_LOCAL : M0V2_OPENBASE_MASTERONLY, &sq3);
	if (err) return err;

	if (!(err = sqlx_transaction_begin (sq3, &repctx))) {
		gint rc;
		sqlite3_stmt *stmt = NULL;
		sqlite3_prepare_debug (rc, sq3->db, "DELETE FROM meta1", -1, &stmt, NULL);
		if (rc != SQLITE_OK && rc != SQLITE_DONE)
			err = SQLITE_GERROR(sq3->db, rc);
		else {
			sqlite3_step_debug_until_end (rc, stmt);
			if (rc != SQLITE_OK && rc != SQLITE_DONE)
				err = SQLITE_GERROR(sq3->db, rc);
			else
				sqlx_transaction_notify_huge_changes (repctx);
			sqlite3_finalize_debug (rc, stmt);
		}
		err = sqlx_transaction_end (repctx, err);
	}

	_unlock_and_close (sq3);
	return err;
}

GError*
meta0_backend_get_all(struct meta0_backend_s *m0, GPtrArray **result)
{
	GError *err = NULL;

	EXTRA_ASSERT(m0 != NULL);
	EXTRA_ASSERT(result != NULL);

	if (NULL != (err = _reload(m0, TRUE))) {
		g_prefix_error(&err, "Reload error: ");
		return err;
	}

	g_rw_lock_reader_lock(&(m0->rwlock));
	EXTRA_ASSERT(m0->array_by_prefix != NULL);
	*result = meta0_utils_array_dup(m0->array_by_prefix);
	g_rw_lock_reader_unlock(&(m0->rwlock));

	return NULL;
}

GError*
meta0_backend_get_one(struct meta0_backend_s *m0, const guint8 *prefix,
		gchar ***u)
{
	GError *err;

	EXTRA_ASSERT(m0 != NULL);
	EXTRA_ASSERT(u != NULL);

	GRID_TRACE("%s(%p,%02X%02X,%p)", __FUNCTION__,
			m0, prefix[0], prefix[1], u);

	if (NULL != (err = _reload(m0, TRUE))) {
		g_prefix_error(&err, "Reload error: ");
		return err;
	}

	g_rw_lock_reader_lock(&(m0->rwlock));
	EXTRA_ASSERT(m0->array_by_prefix != NULL);
	*u = meta0_utils_array_get_urlv(m0->array_by_prefix, prefix);
	g_rw_lock_reader_unlock(&(m0->rwlock));

	return *u ? NULL : NEWERROR(EINVAL, "META0 partially missing");
}

GError*
meta0_backend_assign(struct meta0_backend_s *m0,
		const GPtrArray *new_assign_prefixes,
		const GPtrArray *new_assign_meta1ref, const gboolean init)
{
	GError *err;
	struct sqlx_sqlite3_s *sq3 = NULL;
	struct sqlx_repctx_s *repctx = NULL;

	EXTRA_ASSERT(m0 != NULL);
	EXTRA_ASSERT(new_assign_prefixes != NULL);
	EXTRA_ASSERT(new_assign_meta1ref != NULL);

	err = _open_and_lock(m0, M0V2_OPENBASE_MASTERONLY, &sq3);
	if (NULL != err)
		return err;

	err = sqlx_transaction_begin(sq3, &repctx);
	if (NULL == err) {
		err = _assign_prefixes(sq3->db, new_assign_prefixes,init);
		if (!err) {
			err = _record_meta1ref(sq3->db, new_assign_meta1ref);
			if (!err)
				sqlx_transaction_notify_huge_changes(repctx);
		}
		err = sqlx_transaction_end(repctx, err);
	}
	_unlock_and_close(sq3);
	return err;
}

GError*
meta0_backend_get_all_meta1_ref(struct meta0_backend_s *m0, GPtrArray **result)
{
	GError *err;

	EXTRA_ASSERT(m0 != NULL);
	EXTRA_ASSERT(result != NULL);

	if (NULL != (err = _reload(m0, TRUE))) {
		g_prefix_error(&err, "Reload error: ");
		return err;
	}

	g_rw_lock_reader_lock(&(m0->rwlock));
	EXTRA_ASSERT(m0->array_meta1_ref != NULL);
	*result = meta0_utils_array_meta1ref_dup(m0->array_meta1_ref);
	g_rw_lock_reader_unlock(&(m0->rwlock));

	return NULL;
}

GError*
meta0_backend_destroy_meta1_ref(struct meta0_backend_s *m0, gchar *meta1)
{
	GError *err = NULL;
	struct sqlx_sqlite3_s *sq3 = NULL;
	struct sqlx_repctx_s *repctx = NULL;
	GPtrArray *result;
	gchar *v, *addr, *ref, *nb;
	guint i, max, cmpaddr, cmpstate;

	EXTRA_ASSERT(m0 != NULL);
	EXTRA_ASSERT(meta1 != NULL);

	/* check if meta1 is disable */
	if (NULL != (err = _reload(m0, TRUE))) {
		g_prefix_error(&err, "Reload error: ");
		return err;
	}

	g_rw_lock_reader_lock(&(m0->rwlock));
	EXTRA_ASSERT(m0->array_meta1_ref != NULL);
	result = meta0_utils_array_meta1ref_dup(m0->array_meta1_ref);
	g_rw_lock_reader_unlock(&(m0->rwlock));

	for (i=0,max=result->len; i<max ;i++) {
		if (!(v = result->pdata[i]))
			continue;
		meta0_utils_unpack_meta1ref(v,&addr,&ref,&nb);
		cmpaddr = g_ascii_strcasecmp(addr,meta1);
		cmpstate = g_ascii_strcasecmp(ref,"0");
		g_free(addr);
		g_free(ref);
		g_free(nb);
		if ( cmpaddr == 0) {
			if (cmpstate != 0)
				return NEWERROR(EINVAL, "meta1 always available to prefix allocation");
			err = _open_and_lock(m0, M0V2_OPENBASE_MASTERONLY, &sq3);
			if (NULL != err)
				return err;

			err = sqlx_transaction_begin(sq3, &repctx);
			if (NULL == err) {
				err = _delete_meta1_ref(sq3->db, meta1);
				err = sqlx_transaction_end(repctx, err);
			}
			_unlock_and_close(sq3);
			return err;
		}
	}
	return NEWERROR(EINVAL, "UNKNOWN meta1");
}
<|MERGE_RESOLUTION|>--- conflicted
+++ resolved
@@ -275,11 +275,10 @@
 	if (jbody)
 		json_object_put(jbody);
 	json_tokener_free(parser);
-<<<<<<< HEAD
-	meta0_utils_array_finalize(urls_by_pfx);
-=======
-
->>>>>>> 126ef6dd
+
+	if (urls_by_pfx)
+		meta0_utils_array_finalize(urls_by_pfx);
+
 	if (err)
 		meta0_utils_array_clean(urls_by_pfx);
 	else
