{
	"meta2": {
		"code": "meta2_variables.c",
		"header": "meta2_variables.h",
		"variables": [
			{ "type": "int64", "name": "meta2_max_versions",
				"key": "meta2.max_versions",
				"descr": "How many versions for a single alias.",
				"def": 1, "min": -1, "max": "max" },

			{ "type": "int64", "name": "meta2_container_max_size",
				"key": "meta2.container.max_size",
				"descr": "How many bytes may be stored in each container.",
				"def": 0, "min": 0, "max": "max" },

			{ "type": "epoch", "name": "meta2_retention_period",
				"key": "meta2.retention_period",
				"descr": "How long should deleted content be kept.",
				"def": "7d", "min": "1s", "max": "30d" },

			{ "type": "uint", "name": "meta2_batch_maxlen",
				"key": "meta2.batch.maxlen",
				"descr": "When listing a container, limits the number of items to that value.",
				"def": "1k", "min": 1, "max": "100k" },

			{ "type": "epoch", "name": "meta2_reload_lb_period",
				"key": "meta2.reload.lb.period",
				"descr": "Sets the period of the periodical reloading of the Load-balancing state, in the current meta2 service.",
				"def": "10s", "min": "1s", "max": "1h" },

			{ "type": "epoch", "name": "meta2_reload_nsinfo_period",
				"key": "meta2.reload.nsinfo.period",
				"descr": "Sets the period of the periodical reloading of the namespace configuration, in the current meta2 service.",
				"def": "5s", "min": "1s", "max": "1h" },

			{ "type": "bool", "name": "meta2_flag_precheck_on_generate",
				"key": "meta2.generate.precheck",
				"descr": "Should the meta2 check the container state (quota, etc) before generating chunks.",
				"def": true },

			{ "type": "bool", "name": "meta2_flag_delete_exceeding_versions",
				"key": "meta2.delete_exceeding_versions",
				"descr": "When adding alias with versioning, deletes exceeding versions.",
				"def": false }
		]
	},
	"rawx": {
		"code": "rawx_variables.c",
		"header": "rawx_variables.h",
		"variables": [
			{ "type": "bool", "name": "oio_rawx_events",
				"key": "rawx.events_allowed",
				"def": true,
				"descr": "" }
		]
	},
	"events": {
		"code": "events_variables.c",
		"header": "events_variables.h",
		"variables": [
			{ "type": "monotonic", "name": "oio_events_common_buffer_delay",
				"key": "events.common.pending.delay",
				"def": "1s", "min": "1ms", "max": "1h",
				"descr": "Sets the buffering delay of the events emitted by the application" },

			{ "type": "uint32", "name": "oio_events_common_max_pending",
				"key": "events.common.pending.max",
				"descr": "Sets the maximum number of pending events, not received yet by the endpoint",
				"def": "10000", "min": 1, "max": "1Mi" },

			{ "type": "uint", "name": "oio_events_zmq_max_recv",
				"key": "events.zmq.max_recv",
				"descr": "Sets the maximum number of ACK managed by the ZMQ notification client",
				"def": "32", "min": 1, "max": "1<<31 - 1" },

			{ "type": "monotonic", "name": "oio_events_beanstalkd_timeout",
				"key": "events.beanstalkd.timeout",
				"descr": "Set the interval between each check of the beanstalkd availability. Set to 0 to never check.",
				"def": "4s", "min": "100ms", "max": "90s" },

			{ "type": "monotonic", "name": "oio_events_beanstalkd_check_period",
				"key": "events.beanstalkd.check_period",
				"descr": "Set the interval between each check of the beanstalkd availability. Set to 0 to never check.",
				"def": "0", "min": "0", "max": "1d" },

			{ "type": "int64", "name": "oio_events_beanstalkd_check_level_deny",
				"key": "events.beanstalkd.check_level_deny",
				"descr": "Set the maximum number of items in beanstalkd before considering it full",
				"def": "500ki", "min": "0", "max": "max" },

			{ "type": "int64", "name": "oio_events_beanstalkd_check_level_alert",
				"key": "events.beanstalkd.check_level_alert",
				"descr": "Set a threshold for the number of items in the beanstalkd, so that the service will alert past that value. Set to 0 for no alert sent.",
				"def": "0", "min": "0", "max": "max" },

			{ "type": "uint", "name": "oio_events_beanstalkd_default_prio",
				"key": "events.beanstalkd.prio",
				"descr": "Sets the priority of each notification sent to the BEANSTALK endpoint",
				"def": "1 << 32 - 1", "min": 0, "max": "1 << 32 - 1" },

			{ "type": "epoch", "name": "oio_events_beanstalkd_default_delay",
				"key": "events.beanstalkd.delay",
				"descr": "Sets the delay on each notification sent to the BEANSTALK endpoint",
				"def": 0, "min": 0, "max": "1d" },

			{ "type": "epoch", "name": "oio_events_beanstalkd_default_ttr",
				"key": "events.beanstalkd.ttr",
				"descr": "Sets the TTR (time to run) allow on the treatment of the notificatio sent to the beanstalkd",
				"def": 120, "min": 0, "max": 86400 }
		]
	},
	"resolver": {
		"code": "resolver_variables.c",
		"header": "resolver_variables.h",
		"variables": [
			{ "type": "bool", "name": "oio_resolver_srv_shuffle",
				"key": "core.resolver.srv_shuffle",
				"descr": "",
				"def": true },

			{ "type": "bool", "name": "oio_resolver_dir_shuffle",
				"key": "core.resolver.dir_shuffle",
				"descr": "",
				"def": true },

			{ "type": "bool", "name": "oio_resolver_cache_enabled",
				"key": "resolver.cache.enabled",
				"descr": "Allows the resolver instances to cache entries",
				"def": true },

			{ "type": "monotonic", "name": "oio_resolver_m0cs_default_ttl",
				"key": "resolver.cache.csm0.ttl.default",
				"descr": "In any service resolver instanciated, sets the default TTL on the entries related meta0 (meta1 addresses) and conscience (meta0 address)",
				"def": 0, "min": 0, "max": "max" },

			{ "type": "uint", "name": "oio_resolver_m0cs_default_max",
				"key": "resolver.cache.csm0.max.default",
				"descr": "In any service resolver instanciated, sets the maximum number of entries related to meta0 (meta1 addresses) and conscience (meta0 address)",
				"def": "4Mi", "min": 0, "max": "max" },

			{ "type": "monotonic", "name": "oio_resolver_srv_default_ttl",
				"key": "resolver.cache.srv.ttl.default",
				"descr": "In any service resolver instanciated, sets the default TTL on the meta1 entries (data-bound services)",
				"def": 0, "min": 0, "max": "max" },

			{ "type": "uint", "name": "oio_resolver_srv_default_max",
				"key": "resolver.cache.srv.max.default",
				"descr": "In any service resolver instanciated, sets the maximum number of meta1 entries (data-bound services)",
				"def": "4Mi", "min": 0, "max": "max" }
		]
	},
	"metautils": {
		"license": "lgpl",
		"code": "common_variables.c",
		"header": "common_variables.h",
		"variables": [
			{ "type": "uint", "name": "oio_ns_meta1_digits",
				"key": "ns.meta1_digits",
				"descr": "Default number of digits to agregate meta1 databases.",
				"def": 4, "min": 0, "max": 4,
				"aliases": ["meta1_digits"]},

			{ "type": "uint", "name": "oio_ns_flat_bits",
				"key": "ns.flat_bits",
				"descr": "Default number of bits with flat-NS computation.",
				"def": 17, "min": 0, "max": 64 },

			{ "type": "int64", "name": "oio_ns_chunk_size",
				"key": "ns.chunk_size",
				"descr": "Default chunk size for the given namespace.",
				"def": "10Mi", "min": 1, "max": "max" },

			{ "type": "string", "name": "oio_ns_service_update_policy",
				"key": "ns.service_update_policy",
				"limit": 1024,
				"def": "meta2=KEEP|3|1;sqlx=KEEP|1|1|;rdir=KEEP|1|1|user_is_a_service=rawx",
				"descr": "" },

			{ "type": "string", "name": "oio_ns_storage_policy",
				"key": "ns.storage_policy",
				"limit": 128,
				"def": "NONE",
				"descr": "" },

			{ "type": "bool", "name": "oio_ns_master",
				"key": "ns.master",
				"def": true,
				"descr": "" },

			{ "type": "bool", "name": "oio_ns_mode_worm",
				"key": "ns.worm",
				"def": false,
				"descr": "Is the NS in a WORM (for Write Once, Read Many --but never delete)." },

			{ "type": "monotonic", "name": "main_log_level_reset_delay",
				"key": "common.verbosity.reset_delay",
				"def": "5m", "min": "1s", "max": "1h",
				"descr": "Tells how long the verbosity remains higher before being reset to the default, after a SIGUSR1 has been received." },

			{ "type": "float", "name": "oio_m1_client_timeout_common",
				"key": "meta1.outgoing.timeout.common.req",
				"descr": "Sets the timeout to the set of (quick) RPC that query a meta1 service",
				"def": 10.0, "min": 0.01, "max": 60.0 },

			{ "type": "float", "name": "oio_m0_client_timeout_common",
				"key": "meta0.outgoing.timeout.common.req",
				"descr": "Sets the timeout to the set of (quick) RPC that query a meta0 service",
				"def": 10.0, "min": 0.01, "max": 60.0 },

			{ "type": "bool", "name": "oio_log_outgoing",
				"key": "server.log_outgoing",
				"def": false,
				"descr": "" },

			{ "type": "bool", "name": "oio_socket_linger_onoff",
				"key": "socket.linger.enabled",
				"def": false,
				"descr": "Set to TRUE to allow the LINGER behavior of TCP sockets, as a default. The connections then end with a normal FIN packet, and go in the TIME_WAIT state for a given delay. Setting to FALSE causes connections to be closed with a RST packet, then avoiding a lot of TCP sockets in the TIME_WAIT state." },

			{ "type": "epoch", "name": "oio_socket_linger_delay",
				"key": "socket.linger.delay",
				"def": "1s", "min": 0, "max": 60,
				"descr": "When socket.linger.enabled is set to TRUE, socket.linger.delat tells how the socket remains in the TIME_WAIT state after the close() has been called." },

			{ "type": "bool", "name": "oio_socket_quickack",
				"key": "socket.quickack.enabled",
				"def": true,
				"descr": "Should the sockets opened by the application receive the TCP_QUICKACK flag." },

			{ "type": "bool", "name": "oio_socket_nodelay",
				"key": "socket.nodelay.enabled",
				"def": true,
				"descr": "Should the socket to meta~ services receive the TCP_NODELAY flag. When TRUE, it disables the Naggle's algorithm." },

			{ "type": "bool", "name": "oio_socket_fastopen",
				"key": "socket.fastopen.enabled",
				"def": true,
				"descr": "Should the socket to meta~ services use TCP_FASTOPEN flag." },

			{ "type": "int32", "name": "oio_client_fake_timeout_threshold",
				"key": "enbug.client.fake_timeout.threshold",
				"def": "10",
				"descr": "Set the probability of fake timeout failures, in any client RPC to a 'meta' service" },

			{ "type": "bool", "name": "oio_client_down_avoid",
				"key": "client.down_cache.avoid",
				"def": true,
				"descr": "Should an error be raised when the peer is marked down, instead of trying to contact the peer." },

			{ "type": "bool", "name": "oio_client_down_shorten",
				"key": "client.down_cache.shorten",
				"def": false,
				"descr": "Should the connection timeout be dramatically shortened when talking to a peer that has been reported down. Set to false by default, this is evaluated after the avoidance of those peers." },

			{ "type": "bool", "name": "oio_client_cache_errors",
				"key": "client.errors_cache.enabled",
				"def": false,
				"descr": "Should the client feed a cache with the network errors it encounters, and should those errors be used to prevent RPC to be performed toward 'too-faulty' peers." },

			{ "type": "uint64", "name": "oio_client_cache_errors_max",
				"key": "client.errors_cache.max",
				"def": "60", "min": 1, "max": "4Gi",
				"descr": "Sets the number of faults (on the period given by client.errors_cache.period) beyond which a peer is considered as too faulty to try a new RPC." },

			{ "type": "epoch", "name": "oio_client_cache_errors_period",
				"key": "client.errors_cache.period",
				"def": "60s", "min": "1s", "max": "1h",
				"descr": "Sets the size of the time window used to count the number of network errors." },


			{ "type": "float", "name": "oio_client_timeout_single",
				"key": "gridd.timeout.single.common",
				"def": 30.0, "min": 0.01, "max": 120.0,
				"descr": "Sets the default timeout for unitary (request/response) RPC, without considering the possible redirection." },

			{ "type": "float", "name": "oio_client_timeout_whole",
				"key": "gridd.timeout.whole.common",
				"def": 30.0, "min": 0.1, "max": 120.0,
				"descr": "Sets the global timeout of a RPC to e 'meta' service, considering all the possible redirections." },

			{ "type": "float", "name": "oio_client_timeout_connect",
				"key": "gridd.timeout.connect.common",
				"def": 4.0, "min": 0.1, "max": 30.0,
				"descr": "Sets the connection timeout, involved in any RPC to a 'meta' service." }
		]
	},
	"sqliterepo_remote": {
		"license": "lgpl",
		"code": "sqliterepo_remote_variables.c",
		"header": "sqliterepo_remote_variables.h",
		"variables": [
			{ "type": "float", "name": "oio_election_use_timeout_cnx",
				"key": "sqliterepo.outgoing.timeout.cnx.use",
				"descr": "Sets the connection timeout when ping'ing a peer database. Keep it small. Only used when UDP is disabled.",
				"def": 1.0, "min": 0.01, "max": 30.0 },

			{ "type": "float", "name": "oio_election_use_timeout_req",
				"key": "sqliterepo.outgoing.timeout.req.use",
				"descr": "Sets the global timeout when ping'ing a peer database. Keep it small.",
				"def": 10.0, "min": 0.01, "max": 30.0 },

			{ "type": "float", "name": "oio_election_getvers_timeout_cnx",
				"key": "sqliterepo.outgoing.timeout.cnx.getvers",
				"descr": "Sets the connection timeout when exchanging versions between databases replicas.",
				"def": 5.0, "min": 0.01, "max": 30.0 },

			{ "type": "float", "name": "oio_election_getvers_timeout_req",
				"key": "sqliterepo.outgoing.timeout.req.getvers",
				"descr": "Sets the global timeout when performing a version exchange RPC. Keep it rather small, to let election quickly fail on network troubles. Only used when UDP is disabled.",
				"def": 10.0, "min": 0.01, "max": 30.0 },

			{ "type": "float", "name": "oio_election_replicate_timeout_cnx",
				"key": "sqliterepo.outgoing.timeout.cnx.replicate",
				"descr": "Sets the connection timeout sending a replication request.",
				"def": 5.0, "min": 0.01, "max": 30.0 },

			{ "type": "float", "name": "oio_election_replicate_timeout_req",
				"key": "sqliterepo.outgoing.timeout.req.replicate",
				"descr": "Sets the global timeout when sending a replication RPC, from the current MASTER to a SLAVE",
				"def": 10.0, "min": 0.01, "max": 30.0 },

			{ "type": "float", "name": "oio_election_resync_timeout_cnx",
				"key": "sqliterepo.outgoing.timeout.cnx.resync",
				"descr": "Set the connection timeout during RPC to ask for a SLAVE database to be resync on its MASTER",
				"def": 5.0, "min": 0.01, "max": 30.0 },

			{ "type": "float", "name": "oio_election_resync_timeout_req",
				"key": "sqliterepo.outgoing.timeout.req.resync",
				"descr": "Sets the global timeout of a RESYNC request sent to a 'meta' service. Sent to a SLAVE DB, the RESYNC operation involves a RPC from the SLAVE to the MASTER, then a DB dump on the MASTER and restoration on the SLAVE. Thus that operation might be rather long, due to the possibility of network/disk latency/bandwidth, etc.",
				"def": 30.0, "min": 0.01, "max": 60.0 }
		]
	},
	"sqliterepo": {
		"license": "lgpl",
		"code": "sqliterepo_variables.c",
		"header": "sqliterepo_variables.h",
		"variables": [
			{ "type": "uint", "name": "sqliterepo_zk_mux_factor",
				"key": "sqliterepo.zk.mux_factor",
				"descr": "For testing purposes. The value simulates ZK sharding on different connection to the same cluster.",
				"def": 1, "min": 1, "max": 64},

			{ "type": "bool", "name": "sqliterepo_zk_shuffle",
				"key": "sqliterepo.zk.shuffle",
				"descr": "Should the synchronism mechanism shuffle the set of URL in the ZK connection string? Set to yes as an attempt to a better balancing of the connections to the nodes of the ZK cluster.",
				"def": true},

			{ "type": "bool", "name": "sqliterepo_election_lazy_recover",
				"key": "sqliterepo.election.lazy_recover",
				"descr": "Should the election mecanism try to recreate missing DB?",
				"def": false},

			{ "type": "monotonic", "name": "oio_election_period_cond_wait",
				"key": "sqliterepo.election.wait.quantum",
				"descr": "In the current sqliterepo repository, while loop-waiting for a final election status to be reached, this value sets the unit amount of time of eacch unit wait on the lock. Keep this value rather small to avoid waitin for too long, but not too small to avoid dumping CPU cycles in active waiting.",
				"def": "4s", "min": "100ms", "max": "1h" },

			{ "type": "monotonic", "name": "oio_election_delay_wait",
				"key": "sqliterepo.election.wait.delay",
				"descr": "In the current sqliterepo repository, sets the maximum amount of time a worker thread is allowed to wait for an election to get its final status.",
				"def": "20s", "min": "100ms", "max": "1h" },

			{ "type": "bool", "name": "oio_election_enable_nowait_pending",
				"key": "sqliterepo.election.nowait.enable",
				"descr": "Check of the election is pending since too long. If it is, don't way for it.",
				"def": false },

			{ "type": "monotonic", "name": "oio_election_delay_nowait_pending",
				"key": "sqliterepo.election.nowait.after",
				"descr": "In the current sqliterepo repository, sets the amount of time spent in an election resolution that will make a worker thread won't wait at all and consider that election is stalled.",
				"def": "15m", "min": "1ms", "max": "max" },

			{ "type": "monotonic", "name": "oio_election_delay_expire_NONE",
				"key": "sqliterepo.election.delay.expire_none",
				"descr": "In the current sqliterepo repository, sets the amount of time an election without status will be forgotten ",
				"def": "30m", "min": "1s", "max": "1d" },

			{ "type": "monotonic", "name": "oio_election_delay_expire_SLAVE",
				"key": "sqliterepo.election.delay.expire_slave",
				"descr": "In the current sqliterepo repository, sets the amount of time after which a SLAVE election will drop its status and return to the NONE status. This helps recycling established-but-unused elections, and save Zookeeper nodes.",
				"def": "210m", "min": "1s", "max": "7d" },

			{ "type": "monotonic", "name": "oio_election_delay_ping_final",
				"key": "sqliterepo.election.delay.ping_final",
				"descr": "In the current sqliterepo repository, sets the average amount of time after which a PING will be sent for an established election. This is an average, in facts a jitter is introduced to avoid resonance effects on large-scale platforms. Should be greater than sqliterepo.election.delay.expire_slave if you want the slaves to actually expire.",
				"def": "30m", "min": "1ms", "max": "1d" },

			{ "type": "monotonic", "name": "oio_election_delay_expire_MASTER",
				"key": "sqliterepo.election.delay.expire_master",
				"descr": "In the current sqliterepo repository, sets the amount of time after which a MASTER election will drop its status and return to the NONE status. This helps recycling established-but-unused elections, and save Zookeeper nodes. Keep this value between sqliterepo.election.delay.expire_slave and sqliterepo.election.delay.ping_final if you want the election to never expire.",
				"def": "240m", "min": "1ms", "max": "7d" },

			{ "type": "monotonic", "name": "oio_election_delay_retry_FAILED",
				"key": "sqliterepo.election.delay.retry_failed",
				"descr": "In the current sqliterepo repository, sets the amount of time after which a failed election leaves its FAILED status and returns to the NONE status.",
				"def": "2s", "min": "1ms", "max": "7d" },

			{ "type": "uint", "name": "_page_size",
				"key": "sqliterepo.page_size",
				"descr": "In the current sqliterepo repository, sets the page size of all the databases used. This value only has effects on databases created with that value.",
				"def": 4096, "min": 512, "max": "1024 * 1024" },

			{ "type": "int32", "name": "oio_sqlx_request_failure_threshold",
				"key": "enbug.sqliterepo.client.failure.threshold",
				"descr": "In testing situations, sets the average ratio of requests failing for a fake reason (from the peer). This helps testing the retrial mechanisms.",
				"def": 10, "min": 0, "max": 100 },

			{ "type": "monotonic", "name": "oio_sqlx_timeout_check_period",
				"key": "enbug.sqliterepo.client.timeout.period",
				"descr": "In testing situations, sets the average ratio of requests failing for a fake reason (connection timeout). This helps testing the retrial mechanisms and the behavior under strong network split-brain.",
				"def": "1s", "min": "1ms", "max": "1d" },

			{ "type": "monotonic", "name": "oio_sqlx_timeout_check_max",
				"key": "sqliterepo.client.timeout.alert_if_longer",
				"descr": "In the current sqliterepo repository, sets the maximum amount of time a periodical task may take, while checking for the timeouts on the outbound connections.",
				"def": "5s", "min": "1ms", "max": "1h" },

			{ "type": "uint", "name": "sqliterepo_election_task_EXIT_period",
				"key": "sqliterepo.election.task.exit.period",
				"descr": "In jiffies, how often the removal of expired NONE elections happens",
				"def": "5", "min": 0, "max": "86400" },

			{ "type": "uint", "name": "sqliterepo_election_task_TIMER_period",
				"key": "sqliterepo.election.task.timer.period",
				"descr": "In jiffies, how often the elections waiting for timers are fired",
				"def": "1", "min": 0, "max": "86400" },

			{ "type": "uint", "name": "sqliterepo_election_task_PING_period",
				"key": "sqliterepo.election.task.ping.period",
				"descr": "In jiffies, how often a PING may be triggered for elections in a final state.",
				"def": "15", "min": 0, "max": "86400" },

			{ "type": "monotonic", "name": "sqliterepo_election_task_EXIT_alert",
				"key": "sqliterepo.election.task.exit.alert",
				"descr": "When NONE elections are expired, report a warning if the background task holds the lock longer than this value.",
				"def": "200ms", "min": 0, "max": "max" },

			{ "type": "monotonic", "name": "sqliterepo_election_task_TIMER_alert",
				"key": "sqliterepo.election.task.timer.alert",
				"descr": "When timers are raised on elections, report a warning if the background task holds the lock longer than this value.",
				"def": "200ms", "min": 0, "max": "max" },

			{ "type": "monotonic", "name": "sqliterepo_election_task_PING_alert",
				"key": "sqliterepo.election.task.ping.alert",
				"descr": "When pings are sent from election in a final state, report a warning if the background task holds the lock longer than this value.",
				"def": "200ms", "min": 0, "max": "max" },

			{ "type": "uint", "name": "disconnection_rrd_window",
			   "key": "sqliterepo.zk.rrd.window",
				"descr": "Sets the time window to remember the reconnection events, on a ZK connection.",
			   "def": 30, "min": 1, "max": 4095 },

			{ "type": "uint", "name": "disconnection_threshold",
				"key": "sqliterepo.zk.rrd.threshold",
				"descr": "Sets the maximum number of reconnections to the ZK that remains acceptable. Beyond that limit, we consider the current service has been disconnected, and that it loast all its nodes.",
				"def": 5, "min": 1, "max": "1 << 32 - 1" },

			{ "type": "int32", "name": "oio_sync_failure_threshold_action",
				"key": "enbug.sqliterepo.synchro.failure",
				"descr": "Fake Error rate on synchronism RPC (a.k.a. ZK) ",
				"def": 10, "min": 0, "max": 100 },

			{ "type": "bool", "name": "_cache_fail_on_heavy_load",
				"key": "sqliterepo.cache.heavyload.fail",
				"descr": "Triggers an error when a thread waits for an overloaded database.",
				"def": false},

			{ "type": "bool", "name": "_cache_alert_on_heavy_load",
				"key": "sqliterepo.cache.heavyload.alert",
				"descr": "Triggers an alert when a thread tries to wait for an overloaded database.",
				"def": true },

			{ "type": "uint32", "name": "_cache_max_waiting",
				"key": "sqliterepo.cache.waiting.max",
				"descr": "Sets how many threads can wait on a single database. All the additional waiters will be denied with any wait attempt.",
				"def": 16, "min": 0, "max": "1<<32 - 1" },

			{ "type": "monotonic", "name": "_cache_timeout_open",
				"key": "sqliterepo.cache.timeout.open",
				"descr": "Sets how long a worker thread accepts for a DB to become available.",
				"def": "20s", "min": "1ms", "max": "1d" },

			{ "type": "monotonic", "name": "_cache_period_cond_wait",
				"key": "sqliterepo.cache.timeout.lock",
				"descr": "Sets how long we (unit)wait on the lock around the databases. Keep it small.",
				"def": "1s", "min": "1ms", "max": "1h" },

			{ "type": "uint32", "name": "_cache_heat_threshold",
				"key": "sqliterepo.cache.heat_threshold",
				"descr": "Sets the heat value below which a databse is considered hot",
				"def": 1, "min": 1, "max": "1 << 32 - 1" },

			{ "type": "monotonic", "name": "_cache_grace_delay_cool",
				"key": "sqliterepo.cache.ttl.cool",
				"descr": "Sets the period after the return to the IDLE/COLD state, during which the recycling is forbidden. 0 means the base won't be decached.",
				"def": "1ms", "min": "0", "max": "1d" },

			{ "type": "monotonic", "name": "_cache_grace_delay_hot",
				"key": "sqliterepo.cache.ttl.hot",
				"descr": "Sets the period after the return to the IDLE/HOT state, during which the recycling is forbidden. 0 means the base won't be decached.",
				"def": "1ms", "min": "0", "max": "1d" },

			{ "type": "uint", "name": "sqliterepo_release_size",
				"key": "sqliterepo.release_size",
				"descr": "Sets how many bytes bytes are released when the LEAN request is received by the current 'meta' service.",
				"def": "64Mi", "min": 1, "max": "1<<32 - 1" },

			{ "type": "monotonic", "name": "sqliterepo_zk_timeout",
				"key": "sqliterepo.zk.timeout",
				"descr": "Sets the timeout of the zookeeper handle (in the meaning of the zookeeper client library)",
				"def": "10s", "min": "1ms", "max": "1h" },

			{ "type": "uint", "name": "sqliterepo_repo_max_bases_hard",
				"key": "sqliterepo.repo.hard_max",
				"descr": "Sets how many databases can be kept simultaneously open (in use or idle) in the current service. If defined to 0, it is set to 30% of available file descriptors.",
				"def": "0", "min": "0", "max": "128ki" },

			{ "type": "uint", "name": "sqliterepo_repo_max_bases_soft",
				"key": "sqliterepo.repo.soft_max",
				"descr": "Sets how many databases can be in use at the same moment in the current service. If defined to 0, it is set to sqliterepo.repo.hard_max.",
				"def": "0", "min": "0", "max": "128ki" },

			{ "type": "monotonic", "name": "sqliterepo_getvers_backoff",
				"key": "sqliterepo.repo.getvers_backoff",
				"descr": ".",
				"def": "2s", "min": "10ms", "max": "1m" },

			{ "type": "uint", "name": "sqliterepo_getvers_max_retries",
				"key": "sqliterepo.repo.getvers_max_retries",
				"descr": "Sets how many versions exchanges are allowed during the journey in the election FSM.",
				"def": 2, "min": 1, "max": "64" },

			{ "type": "uint", "name": "sqliterepo_fd_max_active",
				"key": "sqliterepo.repo.fd_max_active",
<<<<<<< HEAD
				"descr": "Maximum number of simultaneous outgoing connections. Set to 0 for an automatic detection (30% of available file descriptors).",
				"def": 512, "min": 0, "max": "64ki" },

			{ "type": "uint", "name": "sqliterepo_fd_min_active",
				"key": "sqliterepo.repo.fd_min_active",
				"descr": "Minimum number of simultaneous outgoing connections.",
				"def": 32, "min": 0, "max": "64ki" }
=======
				"descr": "Maximum number of outgoing connections. Set to 0 for an automatic detection (2% of available file descriptors).",
				"def": 512, "min": 0, "max": "4ki" }
>>>>>>> 0bdaa942
		]
	},
	"rdir": {
		"code": "rdir_variables.c",
		"header": "rdir_variables.h",
		"variables": [
			{ "type": "uint", "name": "rdir_fd_per_base",
				"key": "rdir.fd_per_base",
				"descr": "Configure the maximum number of file descriptors allowed to each leveldb database. Set to 0 to autodetermine the value (cf. rdir.fd_reserve). The real value will be clamped at least to 8. Will only be applied on bases opened after the configuration change.",
				"def": 0, "min": 0, "max": "16ki" },

			{ "type": "uint", "name": "rdir_fd_reserve",
				"key": "rdir.fd_reserve",
				"descr": "Configure the total number of file descriptors the leveldb backend may use. Set to 0 to autodetermine the value. Will only be applied on bases opened after the configuration change.",
				"def": 0, "min": 0, "max": "32ki" }
		]
	},
	"server": {
		"license": "lgpl",
		"code": "server_variables.c",
		"header": "server_variables.h",
		"variables": [
			{ "type": "uint", "name": "server_fd_max_passive",
				"key": "server.fd_max_passive",
<<<<<<< HEAD
				"descr": "Maximum number of simultaneous incoming connections. Set to 0 for an automatic detection (40% of available file descriptors).",
				"def": 0, "min": 0, "max": "64ki" },
=======
				"descr": "Maximum number of incoming connections. Set to 0 for an automatic detection (50% of available file descriptors).",
				"def": 0, "min": 0, "max": "16ki" },
>>>>>>> 0bdaa942

			{ "type": "bool", "name": "oio_udp_allowed",
				"key": "udp_allowed",
				"def": true,
				"descr": "Allow the sqlx client DB_USE RPC to be sent via UDP instead of the default TCP channel."},

			{ "type": "epoch", "name": "oio_sqlx_lb_refresh_period",
				"key": "sqlx.lb.refresh_period",
				"descr": "In the current sqlx-based service, tells the period (in seconds) at which the service will refresh its load-balancing information.",
				"def": "1", "min": 1, "max": "60s" },

			{ "type": "uint", "name": "server_event_batch_size",
				"key": "server.batch.events",
				"descr": "In the network core of a server, how many events do you manage in each call to epoll_wait(). Set to a low value to quickly react on new connections, to an higher value to rather treat established connections. The value is bound to a stack-allocated buffer, keep it rather small.",
				"def": 128, "min": 1, "max": "4ki" },

			{ "type": "uint", "name": "server_accept_batch_size",
				"key": "server.batch.accept",
				"descr": "In the network core, when the server socket wakes the call to epoll_wait(), that value sets the number of subsequent calls to accept(). Setting it to a low value allows to quickly switch to other events (established connection) and can lead to a strvation on the new connections. Setting to a high value might spend too much time in accepting and ease denials of service (with established but idle cnx).",
				"def": 64, "min": 1, "max": "4ki" },

			{ "type": "monotonic", "name": "sqliterepo_server_exit_ttl",
				"key": "sqliterepo.service.exit_ttl",
				"descr": ".",
				"def": "10s", "min": "1ms", "max": "1h" },

			{ "type": "int", "name": "server_threadpool_max_unused",
				"key": "server.pool.max_unused",
				"descr": "In the current server, sets how many threads may remain unused. This value is, in the GLib, common to all the threadpools.",
				"def": "20", "min":0, "max":"1<<31 -1" },

			{ "type": "monotonic", "name": "server_threadpool_max_idle",
				"key": "server.pool.max_idle",
				"descr": "In the current server, sets how long a thread can remain unused before considered as idle (and thus to be stopped)",
				"def": "30s", "min": 1, "max": "1h" },

			{ "type": "int", "name": "server_threadpool_max_stat",
				"key": "server.pool.max_stat",
				"descr": "In the current server, sets how many threads are allowed to the stats server. Keep this value really small, 1 should be enough for most usages, and consider increasing it if you have clues that the management of internal metrics is the bottleneck. Set to 0 for no limit.",
				"def": "1", "min": 0, "max": "1 << 31 - 1" },

			{ "type": "int", "name": "server_threadpool_max_tcp",
				"key": "server.pool.max_tcp",
				"descr": "In the current server, sets the maximum number of threads for the pool responsible for the TCP connections (threading model is one thread per request being managed, and one request at once per TCP connection). Set to 0 for no limit.",
				"def": "0", "min": 0, "max": "1 << 31 - 1" },

			{ "type": "int", "name": "server_threadpool_max_udp",
				"key": "server.pool.max_udp",
				"descr": "In the current server, sets the maximum number of threads for pool responsible for the UDP messages handling. UDP is only used for quick synchronisation messages during MASTER elections. Set ot 0 for no limit.",
				"def": 4, "min": 0, "max": "1 << 31 - 1" },

			{ "type": "monotonic", "name": "server_cnx_ttl_never",
				"key": "server.cnx.timeout.never",
				"descr": "In the current server, sets the maximum amount of time an established connection is allowed to live when it has no activity at all.",
				"def": "30s", "min": 0, "max": "1d" },

			{ "type": "monotonic", "name": "server_cnx_ttl_persist",
				"key": "server.cnx.timeout.persist",
				"descr": "In the current server, sets the maximum amount of time a connection is allowed to live, since its creation by the accept() call, wheter it presents activity or not.",
				"def": "2h", "min": 0, "max": "1d" },

			{ "type": "monotonic", "name": "server_cnx_ttl_idle",
				"key": "server.cnx.timeout.idle",
				"descr": "In the current server, sets the maximumu amount of time a connection may live without activity since the last activity (i.e. the last reply sent)",
				"def": "5m", "min": 0, "max": "1d" },

			{ "type": "monotonic", "name": "server_udp_queue_ttl",
				"key": "server.udp_queue.ttl",
				"descr": "In the current server, sets the maximum amount of time a queued UDP frame may remain in the queue. When unqueued, if the message was queued for too long, it will be dropped. The purpose of such a mechanism is to avoid clogging the queue and the whole election/cache mechanisms with old messages, thoses message having already been resent.",
				"def": "1s", "min": "100ms", "max": "1d" },

			{ "type": "uint", "name": "server_udp_queue_maxlen",
				"key": "server.udp_queue.max",
				"descr": "In the current server, sets the maximumu length of the queue for UDP messages. When that number has been reached and a new message arrives, the message will be dropped.",
				"def": 512, "min": 0, "max": "1 << 32 - 1" },

			{ "type": "monotonic", "name": "server_queue_max_delay",
				"key": "server.queue.max_delay",
				"descr": "Anti-DDoS counter-mesure. In the current server, sets the maximum amount of time a queued TCP event may remain in the queue. If an event is polled and the thread sees the event stayed longer than that delay, the connection is immediately closed. Keep this value rather high because the connection closing doesn't involve a reply that will help the client to retry with an exponential back-off.",
				"def": "60s", "min": "10ms", "max": "1h" },

			{ "type": "monotonic", "name": "server_queue_warn_delay",
				"key": "server.queue.warn_delay",
				"descr": "In the current server, set the time threshold after which a warning is sent when a file descriptor stays longer than that in the queue of the Thread Pool.",
				"def": "4s", "min": "10ms", "max": "1h" },

			{ "type": "monotonic", "name": "meta_queue_max_delay",
				"key": "meta.queue.max_delay",
				"descr": "Anti-DDoS counter-mesure. In the current server, sets the maximum amount of time a queued TCP event may remain in the queue. If an event is polled and the thread sees the event stayed longer than that delay, A '503 Unavailabe' error is replied.",
				"def": "40s", "min": "10ms", "max": "1h" },

			{ "type": "int32", "name": "oio_server_request_failure_threshold",
				"key": "enbug.server.request.failure.threshold",
				"descr": "In testing situations, sets the average ratio of requests failing for a fake reason (from the peer). This helps testing the retrial mechanisms.",
				"def": 30, "min": 0, "max": 100 },

			{ "type": "uint", "name": "malloc_trim_size_ondemand",
				"key": "server.malloc_trim_size.ondemand",
				"descr": "Sets how many bytes bytes are released when the LEAN request is received by the current 'meta' service.",
				"def": 0, "min": 0, "max": "1<<32 - 1" },

			{ "type": "uint", "name": "sqlx_periodic_malloctrim_period",
				"key": "server.task.malloc_trim.period",
				"descr": "In jiffies, how often the periodic task that calls malloc_trim() is fired.",
				"def": 3600, "min": 0, "max": "86400" },

			{ "type": "uint", "name": "sqlx_periodic_malloctrim_size",
				"key": "server.malloc_trim_size.periodic",
				"descr": "Sets how many bytes bytes are released when the LEAN request is received by the current 'meta' service.",
				"def": 0, "min": 0, "max": "1<<32 - 1" },

			{ "type": "uint", "name": "sqlx_periodic_decache_period",
				"key": "server.periodic_decache.period",
				"descr": "In ticks / jiffies, with approx. 1 tick per second. 0 means never",
				"def": 0, "min": 0, "max": "1Mi" },

			{ "type": "uint", "name": "sqlx_periodic_decache_max_bases",
				"key": "server.periodic_decache.max_bases",
<<<<<<< HEAD
				"descr": "How many bases may be decached each time the background task performs its Dance of Death",
				"def": 100, "min": 1, "max": "4Mi" },
=======
				"descr": "How many bases may be decached eacch time the background task performs its Dance of Death",
				"def": 1, "min": 1, "max": "4Mi" },
>>>>>>> 0bdaa942

			{ "type": "monotonic", "name": "sqlx_periodic_decache_max_delay",
				"key": "server.periodic_decache.max_delay",
				"descr": "How long may the decache routine take",
				"def": "500ms", "min": "1ms", "max": "1m" },

			{ "type": "monotonic", "name": "sqlx_request_max_delay_start",
				"key": "server.request.max_delay_start",
				"descr": "How long a request might take to start executing on the server side. This value is used to compute a deadline for several waitings (DB cache, manager of elections, etc). Common to all sqliterepo-based services, it might be overriden.",
				"def": "30s", "min": "1ms", "max": "1h" }
		]
	},
	"proxy": {
		"code": "proxy_variables.c",
		"header": "proxy_variables.h",
		"variables": [
			{ "type": "monotonic", "name": "proxy_request_max_delay",
				"key": "proxy.request.max_delay",
				"descr": "How long a request might take to execute, when no specific deadline has been received. Used to compute a deadline transmitted to backend services, when no timeout is present in the request.",
				"def": "1m", "min": "1ms", "max": "1h" },

			{ "type": "bool", "name": "oio_proxy_srv_shuffle",
				"key": "proxy.srv_shuffle",
				"descr": "Should the proxy shuffle the meta2 addresses before the query, to do a better load-balancing of the requests.",
				"def": true },

			{ "type": "bool", "name": "oio_proxy_dir_shuffle",
				"key": "proxy.dir_shuffle",
				"descr": "Should the proxy shuffle the meta1 addresses before contacting them, thus trying to perform a better fanout of the requests.",
				"def": true },

			{ "type": "epoch", "name": "csurl_refresh_delay",
				"key": "proxy.period.refresh.csurl",
				"descr": "In the proxy, tells the period between the reloadings of the conscience URL, known from the local configuration",
				"def": "30s", "min": 0, "max": "1d" },

			{ "type": "epoch", "name": "srvtypes_refresh_delay",
				"key": "proxy.period.refresh.srvtypes",
				"descr": "In the proxy, tells the period between two refreshes of the known service types, from the conscience",
				"def": "30s", "min": "1s", "max": "1d" },

			{ "type": "epoch", "name": "nsinfo_refresh_delay",
				"key": "proxy.period.reload.nsinfo",
				"descr": "In the proxy, tells the period between two refreshes of the namespace configuration, from the conscience",
				"def": "30s", "min": "1s", "max": "1h" },

			{ "type": "monotonic", "name": "ttl_expire_local_services",
				"key": "proxy.ttl.services.local",
				"descr": "In the proxy cache, sets the TTL of a local service",
				"def": "30s", "min": 0, "max": "1d" },

			{ "type": "monotonic", "name": "ttl_down_services",
				"key": "proxy.ttl.services.down",
				"descr": "In the proxy cache, sets the TTL of a service known to be down",
				"def": "5s", "min": 0, "max": "1d" },

			{ "type": "monotonic", "name": "ttl_known_services",
				"key": "proxy.ttl.services.known",
				"descr": "In a proxy, sets the TTL of each service already encountered",
				"def": "5d", "min": 0, "max": "7d" },

			{ "type": "monotonic", "name": "ttl_expire_master_services",
				"key": "proxy.ttl.services.master",
				"descr": "In a proxy, sets the TTL on each 'known master' entry. That cache is filled each time a redirection to a MASTER occurs, so that we can immediately direct write operation to the service that owns the MASTER copy.",
				"def": "5s", "min": 0, "max": "7d" },

			{ "type": "epoch", "name": "lb_downstream_delay",
				"key": "proxy.period.cs.downstream",
				"descr": "In a proxy, sets the period between the refreshes of the load-balancing state from the central conscience.",
				"def": "5s", "min": 0, "max": "1m" },

			{ "type": "epoch", "name": "lb_upstream_delay",
				"key": "proxy.period.cs.upstream",
				"descr": "In a proxy, sets the period between two sendings of services states to the conscience.",
				"def": "1s", "min": "1s", "max": "1m" },

			{ "type": "uint", "name": "proxy_bulk_max_create_many",
				"key": "proxy.bulk.max.create_many",
				"descr": "In a proxy, sets how many containers can be created at once.",
				"def": "100", "min": 0, "max": "10k" },

			{ "type": "uint", "name": "proxy_bulk_max_delete_many",
				"key": "proxy.bulk.max.delete_many",
				"descr": "In a proxy, sets how many objects can be deleted at once.",
				"def": "100", "min": 0, "max": "10k" },

			{ "type": "bool", "name": "flag_cache_enabled",
				"key": "proxy.cache.enabled",
				"descr": "In a proxy, sets if any form of caching is allowed",
				"def": true,
				"aliases": ["Cache"]},

			{ "type": "bool", "name": "flag_local_scores",
				"key": "proxy.quirk.local_scores",
				"descr": "In a proxy, tells if the (ugly-as-hell) quirk that sets the score known from the conscience on the corresponding entries in the cache of services 'known to be local'",
				"def": false,
				"aliases": ["LocalScores"]},

			{ "type": "bool", "name": "flag_prefer_master_for_write",
				"key": "proxy.prefer.master_for_write",
				"descr": "In a proxy, upon a write request, should the proxy prefer services known to host the MASTER copy of the DB ",
				"def": true,
				"aliases": ["PreferMasterForWrites"]},

			{ "type": "bool", "name": "flag_prefer_master_for_read",
				"key": "proxy.prefer.master_for_read",
				"descr": "In a proxy, upon a read request, should the proxy prefer a service known to host a MASTER copy of the DB. Supersedes proxy.prefer.slave_for_read",
				"def": false,
				"aliases": ["PreferMaster"]},

			{ "type": "bool", "name": "flag_prefer_slave_for_read",
				"key": "proxy.prefer.slave_for_read",
				"descr": "In a proxy, upon a read request, should the proxy prefer a service known to host a SLAVE copy of the DB.",
				"def": false,
				"aliases": ["PreferSlave"]},

			{ "type": "bool", "name": "flag_force_master",
				"key": "proxy.force.master",
				"descr": "In a proxy, should the process ask the target service (with the help of an option in each RPC) to accept the RPC only if it is MASTER on that DB.",
				"def": false,
				"aliases": ["ForceMaster"]},

			{ "type": "uint", "name": "proxy_url_path_maxlen",
				"key": "proxy.url.path.maxlen",
				"descr": "In a proxy, sets the maximum length for the URL it receives. This options protects stack allocation for that URL.",
				"def": 2048, "min": 32, "max": 65536 },

			{ "type": "float", "name": "proxy_timeout_info",
				"key": "proxy.outgoing.timeout.info",
				"descr": "In a proxy, sets the global timeout for 'info' requests issued",
				"def": 5.0, "min": 0.01, "max": 60.0 },

			{ "type": "float", "name": "proxy_timeout_config",
				"key": "proxy.outgoing.timeout.config",
				"descr": "In a proxy, sets the global timeout for 'config' requests issued",
				"def": 10.0, "min": 0.1, "max": 60.0 },

			{ "type": "float", "name": "proxy_timeout_stat",
				"key": "proxy.outgoing.timeout.stat",
				"descr": "In a proxy, sets the global timeout for 'stat' requests issued (mostly forwarded for the event-agent)",
				"def": 10.0, "min": 0.1, "max": 60.0 },

			{ "type": "float", "name": "proxy_timeout_conscience",
				"key": "proxy.outgoing.timeout.conscience",
				"descr": "In a proxy, sets the global timeout for the RPC to the central cosnience service.",
				"def": 10.0, "min": 0.1, "max": 60.0 },

			{ "type": "float", "name": "proxy_timeout_common",
				"key": "proxy.outgoing.timeout.common",
				"descr": "In a proxy, sets the global timeout for all the other RPC issued (not conscience, not stats-related)",
				"def": 30.0, "min": 0.1, "max": 60.0 }
		]
	},
	"client": {
		"license": "lgpl",
		"code": "client_variables.c",
		"header": "client_variables.h",
		"variables": [
			{ "type": "bool", "name": "oio_sds_default_autocreate",
				"key": "core.sds.autocreate",
				"descr": "In the current oio-sds client SDK, should the entities be autocreated while accessed for the first time. So, when pushing a content in a container, when this option is set to 'true', the USER and the CONTAINER will be created and configured to the namespace's defaults.",
				"def": false, "declare": false },

			{ "type": "bool", "name": "oio_sds_no_shuffle",
				"key": "core.sds.noshuffle",
				"descr": "In the current oio-sds client SDK, should the rawx services be shuffled before accessed. This helps ensuring a little load-balancing on the client side.",
				"def": false },

			{ "type": "monotonic", "name": "_refresh_major_minor",
				"key": "core.period.refresh.major_minor",
				"descr": "Sets the minimal amount of time between two refreshes of the list of the major/minor numbers of the known devices, currently mounted on the current host. If the set of mounted file systems doesn't change, keep this value high.",
				"def": "30s", "min": "100ms", "max": "1h" },

			{ "type": "monotonic", "name": "_refresh_io_idle",
				"key": "core.period.refresh.io_idle",
				"descr": "Sets the minimal amount of time between two refreshes of the known IO-idle counters for the current host. Keep this small.",
				"def": "1s", "min": "100ms", "max": "1h" },

			{ "type": "float", "name": "oio_sqlx_timeout_req",
				"key": "sqlx.outgoing.timeout.req",
				"descr": "Sets the timeout for the requests issued to the SQLX services.",
				"def": 30.0, "min": 0.01, "max": 60.0 },

			{ "type": "float", "name": "oio_client_rawx_timeout_cnx",
				"key": "core.sds.timeout.cnx.rawx",
				"descr": "Sets the connection timeout for requests issued to rawx services.",
				"def": 5.0, "min": 0.001, "max": 300.0 },
			{ "type": "float", "name": "oio_client_rawx_timeout_req",
				"key": "core.sds.timeout.req.rawx",
				"descr": "Sets the global timeout when uploading a chunk to a rawx service.",
				"def": 60.0, "min": 0.001, "max": 600.0 },

			{ "type": "monotonic", "name": "_refresh_cpu_idle",
				"key": "core.period.refresh.cpu_idle",
				"descr": "Sets the miniimal amount of time between two refreshed of the known CPU-idle counters for the current host. Keep this value small.",
				"def": "1s", "min": "100ms", "max": "1h" },

			{ "type": "string", "name": "oio_core_http_user_agent",
				"key": "core.http.user_agent",
				"limit": 64,
				"def": "",
				"descr": "HTTP User-Agent to be used between any C client and the proxy" },

			{ "type": "string", "name": "oio_sds_client_version",
				"key": "core.sds.version",
				"limit": 64,
				"def": "4.0",
				"descr": "The version of the sds. It's used to know the expected metadata of a chunk" }
		]
	}
}<|MERGE_RESOLUTION|>--- conflicted
+++ resolved
@@ -532,18 +532,13 @@
 
 			{ "type": "uint", "name": "sqliterepo_fd_max_active",
 				"key": "sqliterepo.repo.fd_max_active",
-<<<<<<< HEAD
-				"descr": "Maximum number of simultaneous outgoing connections. Set to 0 for an automatic detection (30% of available file descriptors).",
+				"descr": "Maximum number of simultaneous outgoing connections. Set to 0 for an automatic detection (2% of available file descriptors).",
 				"def": 512, "min": 0, "max": "64ki" },
 
 			{ "type": "uint", "name": "sqliterepo_fd_min_active",
 				"key": "sqliterepo.repo.fd_min_active",
 				"descr": "Minimum number of simultaneous outgoing connections.",
 				"def": 32, "min": 0, "max": "64ki" }
-=======
-				"descr": "Maximum number of outgoing connections. Set to 0 for an automatic detection (2% of available file descriptors).",
-				"def": 512, "min": 0, "max": "4ki" }
->>>>>>> 0bdaa942
 		]
 	},
 	"rdir": {
@@ -568,13 +563,8 @@
 		"variables": [
 			{ "type": "uint", "name": "server_fd_max_passive",
 				"key": "server.fd_max_passive",
-<<<<<<< HEAD
 				"descr": "Maximum number of simultaneous incoming connections. Set to 0 for an automatic detection (40% of available file descriptors).",
 				"def": 0, "min": 0, "max": "64ki" },
-=======
-				"descr": "Maximum number of incoming connections. Set to 0 for an automatic detection (50% of available file descriptors).",
-				"def": 0, "min": 0, "max": "16ki" },
->>>>>>> 0bdaa942
 
 			{ "type": "bool", "name": "oio_udp_allowed",
 				"key": "udp_allowed",
@@ -693,13 +683,8 @@
 
 			{ "type": "uint", "name": "sqlx_periodic_decache_max_bases",
 				"key": "server.periodic_decache.max_bases",
-<<<<<<< HEAD
 				"descr": "How many bases may be decached each time the background task performs its Dance of Death",
-				"def": 100, "min": 1, "max": "4Mi" },
-=======
-				"descr": "How many bases may be decached eacch time the background task performs its Dance of Death",
 				"def": 1, "min": 1, "max": "4Mi" },
->>>>>>> 0bdaa942
 
 			{ "type": "monotonic", "name": "sqlx_periodic_decache_max_delay",
 				"key": "server.periodic_decache.max_delay",
