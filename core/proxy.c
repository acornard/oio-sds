--- conflicted
+++ resolved
@@ -410,16 +410,12 @@
 		char ***hout)
 {
 	GString *http_url = _curl_content_url (u, "show");
-<<<<<<< HEAD
+	if (!http_url)
+		return BADNS();
 	struct http_ctx_s o = {
 			.headers = hout? g_malloc0(sizeof(char**)) : NULL,
 			.body = out
 	};
-=======
-	if (!http_url) return BADNS();
-
-	struct http_ctx_s o = { .headers = NULL, .body = out };
->>>>>>> 635958c0
 	GError *err = _proxy_call (h, "GET", http_url->str, NULL, &o);
 	g_string_free (http_url, TRUE);
 	if (hout)
