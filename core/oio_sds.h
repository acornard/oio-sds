--- conflicted
+++ resolved
@@ -29,11 +29,7 @@
 
 /** Version started to be defined in June, 2016. Version prior to 20160600
  * have no ABI incompatibilities. */
-<<<<<<< HEAD
-#define OIO_SDS_VERSION 20180131
-=======
 #define OIO_SDS_VERSION 20180206
->>>>>>> 47f176be
 
 #ifdef __cplusplus
 extern "C" {
