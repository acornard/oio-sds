/*
OpenIO SDS sqliterepo
Copyright (C) 2014 Worldline, as part of Redcurrant
Copyright (C) 2015-2017 OpenIO SAS, as part of OpenIO SDS

This library is free software; you can redistribute it and/or
modify it under the terms of the GNU Lesser General Public
License as published by the Free Software Foundation; either
version 3.0 of the License, or (at your option) any later version.

This library is distributed in the hope that it will be useful,
but WITHOUT ANY WARRANTY; without even the implied warranty of
MERCHANTABILITY or FITNESS FOR A PARTICULAR PURPOSE.  See the GNU
Lesser General Public License for more details.

You should have received a copy of the GNU Lesser General Public
License along with this library.
*/

#include <stddef.h>
#include <stdlib.h>
#include <string.h>
#include <unistd.h>

#include <metautils/lib/metautils.h>
#include <sqliterepo/sqliterepo_variables.h>

#include "sqliterepo.h"
#include "cache.h"
#include "internals.h"

#define GET(R,I) ((R)->bases + (I))

#define BEACON_RESET(B) do { (B)->first = (B)->last = -1; } while (0)

struct beacon_s
{
	gint first;
	gint last;
};

enum sqlx_base_status_e
{
	SQLX_BASE_FREE=1,
	SQLX_BASE_IDLE,	  /*!< without user */
	SQLX_BASE_IDLE_HOT,	  /*!< without user */
	SQLX_BASE_USED,	  /*!< with users. count_open then
						 * tells how many threads have marked the base
						 * to be kept open, and owner tells if the lock
						 * os currently owned by a thread. */
	SQLX_BASE_CLOSING, // base being closed, wait for notification and retry on it
	SQLX_BASE_CLOSING_FOR_DELETION, // base about to be deleted
};

struct sqlx_base_s
{
	hashstr_t *name; /*!< This is registered in the DB */

	GThread *owner; /*!< The current owner of the database. Changed under the
					  global lock */
	GCond cond;
	GCond cond_prio;

	gpointer handle;

	gint64 last_update; /*!< Changed under the global lock */

	struct {
		gint prev;
		gint next;
	} link; /*< Used to build a doubly-linked list */

	guint32 heat;

	guint32 count_open; /*!< Counts the number of times this base has been
						  explicitely opened and locked by the user. */

	guint32 count_waiting; /*!< Counts the number of threads waiting for the
							base to become avaible. */

	gint index; /*!< self reference */

	enum sqlx_base_status_e status; /*!< Changed under the global lock */
};

typedef struct sqlx_base_s sqlx_base_t;

struct sqlx_cache_s
{
	GMutex lock;
	GTree *bases_by_name;
	sqlx_base_t *bases;
	guint bases_max_soft;
	guint bases_max_hard;
	guint bases_used;

	/* Doubly linked lists of tables, one by status */
	struct beacon_s beacon_free;
	struct beacon_s beacon_idle;
	struct beacon_s beacon_idle_hot;
	struct beacon_s beacon_used;

	sqlx_cache_close_hook close_hook;
};

/* ------------------------------------------------------------------------- */

static gboolean
base_id_out(sqlx_cache_t *cache, gint bd)
{
	return (bd < 0) || ((guint)bd) >= cache->bases_max_hard;
}

#ifdef HAVE_EXTRA_DEBUG
static const gchar *
sqlx_status_to_str(enum sqlx_base_status_e status)
{
	switch (status) {
		case SQLX_BASE_FREE:
			return "FREE";
		case SQLX_BASE_IDLE:
			return "IDLE";
		case SQLX_BASE_IDLE_HOT:
			return "IDLE_HOT";
		case SQLX_BASE_USED:
			return "USED";
		case SQLX_BASE_CLOSING:
			return "CLOSING";
		case SQLX_BASE_CLOSING_FOR_DELETION:
			return "CLOSING_FOR_DELETION";
		default:
			return "?";
	}
}

static void
sqlx_base_debug_func(const gchar *from, sqlx_base_t *base)
{
	(void) from;
	(void) base;

	EXTRA_ASSERT(base);
	GRID_TRACE2("BASE [%d/%s]"
			" %"G_GUINT32_FORMAT
			" LIST=%s [%d,%d]"
			" (%s)",
			base->index, (base->name ? hashstr_str(base->name) : ""),
			base->count_open,
			sqlx_status_to_str(base->status),
			base->link.prev, base->link.next,
			from);
}

# define sqlx_base_debug(From,Base) do { sqlx_base_debug_func(From,Base); } while (0)
#else
# define sqlx_base_debug(From,Base) do {  } while (0)
#endif

static sqlx_base_t *
sqlx_get_by_id(sqlx_cache_t *cache, gint i)
{
	return base_id_out(cache, i) ? NULL : cache->bases + i;
}

static sqlx_base_t *
sqlx_next_by_id(sqlx_cache_t *cache, gint i)
{
	sqlx_base_t *current;

	return (current = sqlx_get_by_id(cache, i))
		? sqlx_get_by_id(cache, current->link.next)
		: NULL;
}

static sqlx_base_t *
sqlx_prev_by_id(sqlx_cache_t *cache, gint i)
{
	sqlx_base_t *current;

	return (current = sqlx_get_by_id(cache, i))
		? sqlx_get_by_id(cache, current->link.prev)
		: NULL;
}

static gint
sqlx_base_get_id(sqlx_base_t *base)
{
	return base ? base->index : -1;
}

static void
SQLX_REMOVE(sqlx_cache_t *cache, sqlx_base_t *base,
		struct beacon_s *beacon)
{
	sqlx_base_t *next, *prev;

	/* Update the beacon */
	if (beacon->first == base->index)
		beacon->first = sqlx_base_get_id(sqlx_next_by_id(cache, beacon->first));
	if (beacon->last == base->index)
		beacon->last = sqlx_base_get_id(sqlx_prev_by_id(cache, beacon->last));

	/* Update the previous and next */
	next = sqlx_get_by_id(cache, base->link.next);
	prev = sqlx_get_by_id(cache, base->link.prev);

	if (prev)
		prev->link.next = sqlx_base_get_id(next);
	if (next)
		next->link.prev = sqlx_base_get_id(prev);

	/* Update the base itself */
	base->status = 0;
	base->link.prev = -1;
	base->link.next = -1;
}

static void
SQLX_UNSHIFT(sqlx_cache_t *cache, sqlx_base_t *base,
		struct beacon_s *beacon, enum sqlx_base_status_e status)
{
	sqlx_base_t *first;

	base->link.prev = base->link.next = -1;
	base->link.next = beacon->first;

	first = sqlx_get_by_id(cache, beacon->first);
	if (first)
		first->link.prev = base->index;
	beacon->first = base->index;

	if (beacon->last < 0)
		beacon->last = base->index;

	base->status = status;
	base->last_update = oio_ext_monotonic_time ();
}

static void
sqlx_save_id(sqlx_cache_t *cache, sqlx_base_t *base)
{
	gpointer pointer_index = GINT_TO_POINTER(base->index + 1);
	g_tree_replace(cache->bases_by_name, base->name, pointer_index);
}

static gint
sqlx_lookup_id(sqlx_cache_t *cache, const hashstr_t *hs)
{
	gpointer lookup_result = g_tree_lookup(cache->bases_by_name, hs);
	return !lookup_result ? -1 : (GPOINTER_TO_INT(lookup_result) - 1);
}

static void
sqlx_base_remove_from_list(sqlx_cache_t *cache, sqlx_base_t *base)
{
	switch (base->status) {
		case SQLX_BASE_FREE:
			SQLX_REMOVE(cache, base, &(cache->beacon_free));
			return;
		case SQLX_BASE_IDLE:
			SQLX_REMOVE(cache, base, &(cache->beacon_idle));
			return;
		case SQLX_BASE_IDLE_HOT:
			SQLX_REMOVE(cache, base, &(cache->beacon_idle_hot));
			return;
		case SQLX_BASE_USED:
			SQLX_REMOVE(cache, base, &(cache->beacon_used));
			return;
		case SQLX_BASE_CLOSING:
		case SQLX_BASE_CLOSING_FOR_DELETION:
			EXTRA_ASSERT(base->link.prev < 0);
			EXTRA_ASSERT(base->link.next < 0);
			return;
	}
}

static void
sqlx_base_add_to_list(sqlx_cache_t *cache, sqlx_base_t *base,
		enum sqlx_base_status_e status)
{
	EXTRA_ASSERT(base->link.prev < 0);
	EXTRA_ASSERT(base->link.next < 0);

	switch (status) {
		case SQLX_BASE_FREE:
			EXTRA_ASSERT(cache->bases_used > 0);
			cache->bases_used --;
			SQLX_UNSHIFT(cache, base, &(cache->beacon_free), SQLX_BASE_FREE);
			return;
		case SQLX_BASE_IDLE:
			SQLX_UNSHIFT(cache, base, &(cache->beacon_idle), SQLX_BASE_IDLE);
			return;
		case SQLX_BASE_IDLE_HOT:
			SQLX_UNSHIFT(cache, base, &(cache->beacon_idle_hot), SQLX_BASE_IDLE_HOT);
			return;
		case SQLX_BASE_USED:
			SQLX_UNSHIFT(cache, base, &(cache->beacon_used), SQLX_BASE_USED);
			return;
		case SQLX_BASE_CLOSING:
		case SQLX_BASE_CLOSING_FOR_DELETION:
			base->status = status;
			return;
	}
}

static void
sqlx_base_move_to_list(sqlx_cache_t *cache, sqlx_base_t *base,
		enum sqlx_base_status_e status)
{
	register enum sqlx_base_status_e status0;

	if (status != (status0 = base->status)) {
		sqlx_base_remove_from_list(cache, base);
		sqlx_base_add_to_list(cache, base, status);
	}

	GRID_TRACE2("BASE [%d/%s] moved from %s to %s",
			base->index,
			hashstr_str(base->name),
			sqlx_status_to_str(status0),
			sqlx_status_to_str(status));
}

static gboolean
_has_idle_unlocked(sqlx_cache_t *cache)
{
	return cache->beacon_idle.first != -1 ||
			cache->beacon_idle_hot.first != -1;
}

static GError *
sqlx_base_reserve(sqlx_cache_t *cache, const hashstr_t *hs,
		sqlx_base_t **result)
{
	*result = NULL;
	if (cache->bases_used >= cache->bases_max_soft) {
		if (_has_idle_unlocked(cache)) {
			return NULL;  // No free base but we can recycle an idle one
		} else {
			return NEWERROR(CODE_UNAVAILABLE, "Max bases reached");
		}
	}

	sqlx_base_t *base = sqlx_get_by_id(cache, cache->beacon_free.first);
	if (!base)
		return NULL;

	cache->bases_used ++;
	EXTRA_ASSERT(base->count_open == 0);

	/* base reserved and in PENDING state */
	g_free0 (base->name);
	base->name = hashstr_dup(hs);
	base->count_open = 1;
	base->handle = NULL;
	base->owner = g_thread_self();
	sqlx_base_move_to_list(cache, base, SQLX_BASE_USED);
	sqlx_save_id(cache, base);

	sqlx_base_debug(__FUNCTION__, base);
	*result = base;
	return NULL;
}

static void
_signal_base(sqlx_base_t *base)
{
	EXTRA_ASSERT(base != NULL);
	g_cond_signal(&(base->cond_prio));
	g_cond_signal(&(base->cond));
}

/**
 * PRE:
 * - The base must be owned by the current thread
 * - it must be opened only once and locked only once
 * - the cache-wide lock must be owned by the current thread
 *
 * POST:
 * - The base is returned to the FREE list
 * - the base is not owned by any thread
 * - The cache-wide lock is still owned
 */
static void
_expire_base(sqlx_cache_t *cache, sqlx_base_t *b, gboolean deleted)
{
	gpointer handle = b->handle;

	sqlx_base_debug("FREEING", b);
	EXTRA_ASSERT(b->owner != NULL);
	EXTRA_ASSERT(b->count_open == 0);
	EXTRA_ASSERT(b->status == SQLX_BASE_USED);

	sqlx_base_move_to_list(cache, b,
			deleted? SQLX_BASE_CLOSING_FOR_DELETION : SQLX_BASE_CLOSING);

	/* the base is for the given thread, it is time to REALLY close it.
	 * But this can take a lot of time. So we can release the pool,
	 * free the handle and unlock the cache */
	_signal_base(b),
	g_mutex_unlock(&cache->lock);
	if (cache->close_hook)
		cache->close_hook(handle);
	g_mutex_lock(&cache->lock);

	hashstr_t *n = b->name;

	b->handle = NULL;
	b->owner = NULL;
	b->name = NULL;
	b->count_open = 0;
	b->last_update = 0;
	sqlx_base_move_to_list(cache, b, SQLX_BASE_FREE);

	g_tree_remove(cache->bases_by_name, n);
	g_free(n);
}

static gint
_expire_specific_base(sqlx_cache_t *cache, sqlx_base_t *b,
		const gint64 now, const gint64 grace_delay)
{
	/* TODO(jfs): this is way to complicated. ASAP change the logic */
	if (now > 0) {
	   if (grace_delay <= 0 || b->last_update > OLDEST(now, grace_delay))
			return 0;
	}

	/* At this point, I have the global lock, and the base is IDLE.
	 * We know no one have the lock on it. So we make the base USED
	 * and we get the lock on it. because we have the lock, it is
	 * protected from other uses */

	EXTRA_ASSERT(b->status == SQLX_BASE_IDLE || b->status == SQLX_BASE_IDLE_HOT);
	EXTRA_ASSERT(b->count_open == 0);
	EXTRA_ASSERT(b->owner == NULL);

	/* make it used and locked by the current thread */
	b->owner = g_thread_self();
	sqlx_base_move_to_list(cache, b, SQLX_BASE_USED);

	_expire_base(cache, b, FALSE);

	/* If someone is waiting on the base while it is being closed
	 * (this arrives when someone tries to read it again after
	 * waiting exactly the grace delay), we must notify him so it can
	 * retry (and open it in another file descriptor). */
	_signal_base(b);

	return 1;
}

static gint
sqlx_expire_first_idle_base(sqlx_cache_t *cache, gint64 now)
{
	gint rc = 0, bd_idle;

	/* Poll the next idle base, and respect the increasing order of the 'heat' */
	if (0 <= (bd_idle = cache->beacon_idle.last))
		rc = _expire_specific_base(cache, GET(cache, bd_idle), now,
				_cache_grace_delay_cool);
	if (!rc && 0 <= (bd_idle = cache->beacon_idle_hot.last))
		rc = _expire_specific_base(cache, GET(cache, bd_idle), now,
				_cache_grace_delay_hot);

	if (rc) {
		GRID_TRACE("Expired idle base at pos %d", bd_idle);
	}

	return rc;
}

/* ------------------------------------------------------------------------- */

void
sqlx_cache_reconfigure(sqlx_cache_t *cache)
{
	if (!cache)
		return;

	if (sqliterepo_repo_max_bases_soft > 0)
		cache->bases_max_soft =
			CLAMP(sqliterepo_repo_max_bases_soft, 1, cache->bases_max_hard);
	else
		cache->bases_max_soft = cache->bases_max_hard;
}

void
sqlx_cache_set_close_hook(sqlx_cache_t *cache, sqlx_cache_close_hook hook)
{
	EXTRA_ASSERT(cache != NULL);
	cache->close_hook = hook;
}

sqlx_cache_t *
sqlx_cache_init(void)
{
	sqlx_cache_t *cache = g_malloc0(sizeof(*cache));
	g_mutex_init(&cache->lock);
	cache->bases_by_name = g_tree_new_full(hashstr_quick_cmpdata,
			NULL, NULL, NULL);
	BEACON_RESET(&(cache->beacon_free));
	BEACON_RESET(&(cache->beacon_idle));
	BEACON_RESET(&(cache->beacon_idle_hot));
	BEACON_RESET(&(cache->beacon_used));

	cache->bases_used = 0;
<<<<<<< HEAD
	// The default is only used during unit tests
	cache->bases_max_hard = sqliterepo_repo_max_bases_hard? : 1024;
	cache->bases_max_soft = cache->bases_max_hard;
=======
	cache->bases_max_hard = sqliterepo_repo_max_bases_hard;
	cache->bases_max_soft = CLAMP(sqliterepo_repo_max_bases_soft, 1, cache->bases_max_hard);
>>>>>>> 0bdaa942
	cache->bases = g_malloc0(cache->bases_max_hard * sizeof(sqlx_base_t));

	for (guint i=0; i<cache->bases_max_hard ;i++) {
		sqlx_base_t *base = cache->bases + i;
		base->index = i;
		base->link.prev = base->link.next = -1;
		g_cond_init(&base->cond);
		g_cond_init(&base->cond_prio);
	}

	/* stack all the bases in the FREE list, so that the first bases are
	 * prefered. */
	for (guint i=cache->bases_max_hard; i>0 ;i--) {
		sqlx_base_t *base = cache->bases + i - 1;
		SQLX_UNSHIFT(cache, base, &(cache->beacon_free), SQLX_BASE_FREE);
	}

	return cache;
}

void
sqlx_cache_clean(sqlx_cache_t *cache)
{
	GRID_DEBUG("%s(%p) *** CLEANUP ***", __FUNCTION__, (void*)cache);
	if (!cache)
		return;

	if (cache->bases) {
		for (guint bd=0; bd < cache->bases_max_hard ;bd++) {
			sqlx_base_t *base = cache->bases + bd;

			switch (base->status) {
				case SQLX_BASE_FREE:
					EXTRA_ASSERT(base->name == NULL);
					break;
				case SQLX_BASE_IDLE:
				case SQLX_BASE_IDLE_HOT:
				case SQLX_BASE_USED:
					sqlx_base_debug(__FUNCTION__, base);
					break;
				case SQLX_BASE_CLOSING:
				case SQLX_BASE_CLOSING_FOR_DELETION:
					GRID_ERROR("Base being closed while the cache is being cleaned");
					break;
			}

			g_cond_clear(&base->cond);
			g_cond_clear(&base->cond_prio);
			g_free0 (base->name);
			base->name = NULL;
		}
		g_free(cache->bases);
	}

	g_mutex_clear(&cache->lock);
	if (cache->bases_by_name)
		g_tree_destroy(cache->bases_by_name);

	g_free(cache);
}

GError *
sqlx_cache_open_and_lock_base(sqlx_cache_t *cache, const hashstr_t *hname,
		gboolean urgent, gint *result, gint64 deadline)
{
	gint bd;
	GError *err = NULL;
	sqlx_base_t *base = NULL;

	EXTRA_ASSERT(cache != NULL);
	EXTRA_ASSERT(hname != NULL);
	EXTRA_ASSERT(result != NULL);

	const gint64 start = oio_ext_monotonic_time();
	const gint64 local_deadline = start + _cache_timeout_open;
	deadline = (deadline <= 0) ? local_deadline : MIN(deadline, local_deadline);

	GRID_TRACE2("%s(%p,%s,%p) delay = %" G_GINT64_FORMAT "ms", __FUNCTION__,
			(void*)cache, hname ? hashstr_str(hname) : "NULL",
			(void*)result, (deadline - start) / G_TIME_SPAN_MILLISECOND);

	g_mutex_lock(&cache->lock);
retry:

	bd = sqlx_lookup_id(cache, hname);
	if (bd < 0) {
		if (!(err = sqlx_base_reserve(cache, hname, &base))) {
			if (base) {
				bd = base->index;
				*result = base->index;
				sqlx_base_debug("OPEN", base);
			} else {
				if (sqlx_expire_first_idle_base(cache, 0) >= 0)
					goto retry;
				err = NEWERROR(CODE_UNAVAILABLE, "No idle base in cache");
			}
		}
		EXTRA_ASSERT((base != NULL) ^ (err != NULL));
	}
	else {
		base = GET(cache, bd);

		GCond *wait_cond = urgent? &base->cond_prio : &base->cond;

		const gint64 now = oio_ext_monotonic_time ();

		if (now > deadline) {
			err = NEWERROR (CODE_UNAVAILABLE,
					"DB busy (deadline reached after %"G_GINT64_FORMAT" us)",
					now - start);
		} else switch (base->status) {

			case SQLX_BASE_FREE:
				EXTRA_ASSERT(base->count_open == 0);
				EXTRA_ASSERT(base->count_waiting == 0);
				EXTRA_ASSERT(base->owner == NULL);
				GRID_ERROR("free base referenced");
				g_assert_not_reached();
				break;

			case SQLX_BASE_IDLE:
			case SQLX_BASE_IDLE_HOT:
				/* Base unused right now, the current thread get it! */
				EXTRA_ASSERT(base->count_open == 0);
				EXTRA_ASSERT(base->owner == NULL);
				sqlx_base_move_to_list(cache, base, SQLX_BASE_USED);
				base->count_open ++;
				base->owner = g_thread_self();
				*result = base->index;
				break;

			case SQLX_BASE_USED:
				EXTRA_ASSERT(base->count_open > 0);
				EXTRA_ASSERT(base->owner != NULL);
				if (base->owner != g_thread_self()) {
					GRID_DEBUG("Base [%s] in use by another thread (%X), waiting...",
							hashstr_str(hname), oio_log_thread_id(base->owner));

					if (!urgent && _cache_max_waiting > 0 &&
							base->count_waiting >= _cache_max_waiting) {
						if (_cache_fail_on_heavy_load) {
							err = NEWERROR(CODE_EXCESSIVE_LOAD, "Load too high "
									"(%"G_GUINT32_FORMAT"/%"G_GUINT32_FORMAT")",
									base->count_waiting, _cache_max_waiting);
							break;
						} else if (_cache_alert_on_heavy_load) {
							GRID_WARN("Load too high on [%s] "
									"(%"G_GUINT32_FORMAT"/%"G_GUINT32_FORMAT")",
									hashstr_str(hname),
									base->count_waiting, _cache_max_waiting);
						}
					}

					base->count_waiting ++;

					/* The lock is held by another thread/request.
					   Do not use 'now' because it can be a fake clock */
					g_cond_wait_until(wait_cond, &cache->lock,
							g_get_monotonic_time() + _cache_period_cond_wait);

					base->count_waiting --;
					goto retry;
				}
				base->owner = g_thread_self();
				base->count_open ++;
				*result = base->index;
				break;

			case SQLX_BASE_CLOSING:
				EXTRA_ASSERT(base->owner != NULL);
				/* Just wait for a notification then retry
				   Do not use 'now' because it can be a fake clock */
				g_cond_wait_until(wait_cond, &cache->lock,
						g_get_monotonic_time() + _cache_period_cond_wait);
				goto retry;

			case SQLX_BASE_CLOSING_FOR_DELETION:
				err = NEWERROR(CODE_UNAVAILABLE,
						"Base [%s] about to be deleted",
						hashstr_str(hname));
				break;
		}
	}

	if (base) {
		if (!err) {
			sqlx_base_debug(__FUNCTION__, base);
			EXTRA_ASSERT(base->owner == g_thread_self());
			EXTRA_ASSERT(base->count_open > 0);
		}
		_signal_base(base);
	}
	g_mutex_unlock(&cache->lock);
	return err;
}

GError *
sqlx_cache_unlock_and_close_base(sqlx_cache_t *cache, gint bd, guint32 flags)
{
	GError *err = NULL;

	GRID_TRACE2("%s(%p,%d,%d)", __FUNCTION__, (void*)cache, bd, flags);

	EXTRA_ASSERT(cache != NULL);
	if (base_id_out(cache, bd))
		return NEWERROR(CODE_INTERNAL_ERROR, "invalid base id=%d", bd);

	g_mutex_lock(&cache->lock);

	sqlx_base_t *base; base = GET(cache,bd);
	switch (base->status) {

		case SQLX_BASE_FREE:
			EXTRA_ASSERT(base->count_open == 0);
			EXTRA_ASSERT(base->owner == NULL);
			err = NEWERROR(CODE_INTERNAL_ERROR, "base not used");
			break;

		case SQLX_BASE_IDLE:
		case SQLX_BASE_IDLE_HOT:
			EXTRA_ASSERT(base->count_open == 0);
			EXTRA_ASSERT(base->owner == NULL);
			err = NEWERROR(CODE_INTERNAL_ERROR, "base closed");
			break;

		case SQLX_BASE_USED:
			EXTRA_ASSERT(base->count_open > 0);
			/* held by the current thread */
			if (!(-- base->count_open)) {  /* to be closed */
				if (flags & (SQLX_CLOSE_IMMEDIATELY|SQLX_CLOSE_FOR_DELETION)) {
					_expire_base(cache, base, flags & SQLX_CLOSE_FOR_DELETION);
				} else {
					sqlx_base_debug("CLOSING", base);
					base->owner = NULL;
					if (base->heat >= _cache_heat_threshold)
						sqlx_base_move_to_list(cache, base, SQLX_BASE_IDLE_HOT);
					else
						sqlx_base_move_to_list(cache, base, SQLX_BASE_IDLE);
				}
			}
			break;

		case SQLX_BASE_CLOSING:
		case SQLX_BASE_CLOSING_FOR_DELETION:
			EXTRA_ASSERT(base->owner != NULL);
			EXTRA_ASSERT(base->owner != g_thread_self());
			err = NEWERROR(CODE_INTERNAL_ERROR, "base being closed");
			break;
	}

	if (base && !err)
		sqlx_base_debug(__FUNCTION__, base);
	_signal_base(base),
	g_mutex_unlock(&cache->lock);
	return err;
}

void
sqlx_cache_debug(sqlx_cache_t *cache)
{
	EXTRA_ASSERT(cache != NULL);

	if (!GRID_DEBUG_ENABLED())
		return;

	GRID_DEBUG("--- REPO %p -----------------", (void*)cache);
	GRID_DEBUG(" > used     [%d, %d]",
			cache->beacon_used.first, cache->beacon_used.last);
	GRID_DEBUG(" > idle     [%d, %d]",
			cache->beacon_idle.first, cache->beacon_idle.last);
	GRID_DEBUG(" > idle_hot [%d, %d]",
			cache->beacon_idle_hot.first, cache->beacon_idle_hot.last);
	GRID_DEBUG(" > free     [%d, %d]",
			cache->beacon_free.first, cache->beacon_free.last);

	/* Dump all the bases */
	for (guint bd=0; bd < cache->bases_max_hard ;bd++) {
		sqlx_base_debug(__FUNCTION__, GET(cache,bd));
	}

	/* Now dump all te references in the hashtable */
	gboolean runner(gpointer k, gpointer v, gpointer u) {
		(void) u;
		GRID_DEBUG("REF %d <- %s", GPOINTER_TO_INT(v), hashstr_str(k));
		return FALSE;
	}
	g_tree_foreach(cache->bases_by_name, runner, NULL);
}

guint
sqlx_cache_expire_all(sqlx_cache_t *cache)
{
	guint nb;

	EXTRA_ASSERT(cache != NULL);

	g_mutex_lock(&cache->lock);
	for (nb=0; sqlx_expire_first_idle_base(cache, 0) ;nb++) { }
	g_mutex_unlock(&cache->lock);

	return nb;
}

guint
sqlx_cache_expire(sqlx_cache_t *cache, guint max, gint64 duration)
{
	guint nb = 0;
	gint64 deadline = oio_ext_monotonic_time () + duration;

	EXTRA_ASSERT(cache != NULL);

	g_mutex_lock(&cache->lock);

	for (nb=0; !max || nb < max ; nb++) {
		gint64 now = oio_ext_monotonic_time ();
		if (now > deadline || !sqlx_expire_first_idle_base(cache, now))
			break;
	}

	g_mutex_unlock(&cache->lock);
	return nb;
}

gpointer
sqlx_cache_get_handle(sqlx_cache_t *cache, gint bd)
{
	EXTRA_ASSERT(cache != NULL);
	EXTRA_ASSERT(bd >= 0);

	sqlx_base_t *base = GET(cache,bd);
	EXTRA_ASSERT(base != NULL);

	return base->handle;
}

void
sqlx_cache_set_handle(sqlx_cache_t *cache, gint bd, gpointer sq3)
{
	EXTRA_ASSERT(cache != NULL);
	EXTRA_ASSERT(bd >= 0);

	sqlx_base_t *base = GET(cache,bd);
	EXTRA_ASSERT(base != NULL);
	base->handle = sq3;
}

static guint
_count_beacon(sqlx_cache_t *cache, struct beacon_s *beacon)
{
	guint count = 0;
	g_mutex_lock(&cache->lock);
	for (gint idx = beacon->first; idx != -1 ;) {
		++ count;
		idx = GET(cache, idx)->link.next;
	}
	g_mutex_unlock(&cache->lock);
	return count;
}

struct cache_counts_s
sqlx_cache_count(sqlx_cache_t *cache)
{
	struct cache_counts_s count;

	memset(&count, 0, sizeof(count));
	if (cache) {
		count.max = cache->bases_max_hard;
		count.cold = _count_beacon(cache, &cache->beacon_idle);
		count.hot = _count_beacon(cache, &cache->beacon_idle_hot);
		count.used = _count_beacon(cache, &cache->beacon_used);
	}

	return count;
}
<|MERGE_RESOLUTION|>--- conflicted
+++ resolved
@@ -505,14 +505,8 @@
 	BEACON_RESET(&(cache->beacon_used));
 
 	cache->bases_used = 0;
-<<<<<<< HEAD
-	// The default is only used during unit tests
 	cache->bases_max_hard = sqliterepo_repo_max_bases_hard? : 1024;
-	cache->bases_max_soft = cache->bases_max_hard;
-=======
-	cache->bases_max_hard = sqliterepo_repo_max_bases_hard;
 	cache->bases_max_soft = CLAMP(sqliterepo_repo_max_bases_soft, 1, cache->bases_max_hard);
->>>>>>> 0bdaa942
 	cache->bases = g_malloc0(cache->bases_max_hard * sizeof(sqlx_base_t));
 
 	for (guint i=0; i<cache->bases_max_hard ;i++) {
